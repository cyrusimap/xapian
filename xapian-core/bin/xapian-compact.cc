--- conflicted
+++ resolved
@@ -1,4 +1,4 @@
-/* xapian-compact.cc: Compact a flint or chert database, or merge and compact several.
+/* xapian-compact.cc: Compact a flint database, or merge and compact several.
  *
  * Copyright (C) 2004,2005,2006,2007,2008 Olly Betts
  *
@@ -24,17 +24,13 @@
 
 #include <fstream>
 #include <iostream>
-#include <map>
 #include <queue>
 
 #include <stdio.h> // for rename()
 #include <string.h>
 #include <sys/types.h>
 #include "utils.h"
-#include "valuestats.h"
-
-// FIXME: this current works for chert, but we are really going to need
-// separate versions eventually.
+
 #include "flint_table.h"
 #include "flint_cursor.h"
 #include "flint_utils.h"
@@ -46,7 +42,7 @@
 using namespace std;
 
 #define PROG_NAME "xapian-compact"
-#define PROG_DESC "Compact a flint or chert database, or merge and compact several"
+#define PROG_DESC "Compact a flint database, or merge and compact several"
 
 #define OPT_HELP 1
 #define OPT_VERSION 2
@@ -114,20 +110,20 @@
 	if (is_metainfo_key(key)) return true;
 	if (is_user_metadata_key(key)) return true;
 	// Adjust key if this is *NOT* an initial chunk.
-	// key is: F_pack_string_preserving_sort(tname)
-	// plus optionally: F_pack_uint_preserving_sort(did)
+	// key is: pack_string_preserving_sort(tname)
+	// plus optionally: pack_uint_preserving_sort(did)
 	const char * d = key.data();
 	const char * e = d + key.size();
 	string tname;
-	if (!F_unpack_string_preserving_sort(&d, e, tname))
+	if (!unpack_string_preserving_sort(&d, e, tname))
 	    throw Xapian::DatabaseCorruptError("Bad postlist key");
 	if (d == e) {
 	    // This is an initial chunk for a term, so adjust tag header.
 	    d = tag.data();
 	    e = d + tag.size();
-	    if (!F_unpack_uint(&d, e, &tf) ||
-		!F_unpack_uint(&d, e, &cf) ||
-		!F_unpack_uint(&d, e, &firstdid)) {
+	    if (!unpack_uint(&d, e, &tf) ||
+		!unpack_uint(&d, e, &cf) ||
+		!unpack_uint(&d, e, &firstdid)) {
 		throw Xapian::DatabaseCorruptError("Bad postlist tag");
 	    }
 	    ++firstdid;
@@ -135,7 +131,7 @@
 	} else {
 	    // Not an initial chunk, so adjust key.
 	    size_t tmp = d - key.data();
-	    if (!F_unpack_uint_preserving_sort(&d, e, &firstdid) || d != e)
+	    if (!unpack_uint_preserving_sort(&d, e, &firstdid) || d != e)
 		throw Xapian::DatabaseCorruptError("Bad postlist key");
 	    key.erase(tmp);
 	}
@@ -163,7 +159,7 @@
     flint_totlen_t tot_totlen = 0;
     priority_queue<PostlistCursor *, vector<PostlistCursor *>, PostlistCursorGt> pq;
     for ( ; b != e; ++b, ++offset) {
-	FlintTable *in = new FlintTable("postlist", *b, true);
+	FlintTable *in = new FlintTable(*b, true);
 	in->open();
 	if (in->get_entry_count()) {
 	    // PostlistCursor takes ownership of FlintTable in and is
@@ -178,11 +174,11 @@
 	    const char * data = cur->tag.data();
 	    const char * end = data + cur->tag.size();
 	    Xapian::docid dummy_did = 0;
-	    if (!F_unpack_uint(&data, end, &dummy_did)) {
+	    if (!unpack_uint(&data, end, &dummy_did)) {
 		throw Xapian::DatabaseCorruptError("Tag containing meta information is corrupt.");
 	    }
 	    flint_totlen_t totlen = 0;
-	    if (!F_unpack_uint_last(&data, end, &totlen)) {
+	    if (!unpack_uint_last(&data, end, &totlen)) {
 		throw Xapian::DatabaseCorruptError("Tag containing meta information is corrupt.");
 	    }
 	    tot_totlen += totlen;
@@ -200,13 +196,8 @@
     }
 
     {
-<<<<<<< HEAD
-	string tag = F_pack_uint(tot_off);
-	tag += F_pack_uint_last(tot_totlen);
-=======
 	string tag = pack_uint(tot_off);
 	tag += pack_uint_last(tot_totlen);
->>>>>>> 3951e04a
 	out->add(string("", 1), tag);
     }
 
@@ -249,9 +240,9 @@
 	Assert(cur == NULL || !is_user_metadata_key(cur->key));
 	if (cur == NULL || cur->key != last_key) {
 	    if (!tags.empty()) {
-		string first_tag = F_pack_uint(tf);
-		first_tag += F_pack_uint(cf);
-		first_tag += F_pack_uint(tags[0].first - 1);
+		string first_tag = pack_uint(tf);
+		first_tag += pack_uint(cf);
+		first_tag += pack_uint(tags[0].first - 1);
 		string tag = tags[0].second;
 		tag[0] = (tags.size() == 1) ? '1' : '0';
 		first_tag += tag;
@@ -260,7 +251,7 @@
 		i = tags.begin();
 		while (++i != tags.end()) {
 		    string key = last_key;
-		    key += F_pack_uint_preserving_sort(i->first);
+		    key += pack_uint_preserving_sort(i->first);
 		    tag = i->second;
 		    tag[0] = (i + 1 == tags.end()) ? '1' : '0';
 		    out->add(key, tag);
@@ -403,7 +394,7 @@
 {
     priority_queue<MergeCursor *, vector<MergeCursor *>, CursorGt> pq;
     for ( ; b != e; ++b) {
-	FlintTable *in = new FlintTable("spelling", *b, true, DONT_COMPRESS, true);
+	FlintTable *in = new FlintTable(*b, true, DONT_COMPRESS, true);
 	in->open();
 	if (in->get_entry_count()) {
 	    // The MergeCursor takes ownership of FlintTable in and is
@@ -490,7 +481,7 @@
 		Xapian::termcount freq;
 		const char * p = cur->current_tag.data();
 		const char * end = p + cur->current_tag.size();
-		if (!F_unpack_uint_last(&p, end, &freq) || freq == 0) {
+		if (!unpack_uint_last(&p, end, &freq) || freq == 0) {
 		    throw Xapian::DatabaseCorruptError("Bad spelling word freq");
 		}
 		tot_freq += freq;
@@ -503,7 +494,7 @@
 		cur = pq.top();
 		pq.pop();
 	    }
-	    tag = F_pack_uint_last(tot_freq);
+	    tag = pack_uint_last(tot_freq);
 	}
 	out->add(key, tag);
     }
@@ -566,7 +557,7 @@
 {
     priority_queue<MergeCursor *, vector<MergeCursor *>, CursorGt> pq;
     for ( ; b != e; ++b) {
-	FlintTable *in = new FlintTable("synonym", *b, true, DONT_COMPRESS, true);
+	FlintTable *in = new FlintTable(*b, true, DONT_COMPRESS, true);
 	in->open();
 	if (in->get_entry_count()) {
 	    // The MergeCursor takes ownership of FlintTable in and is
@@ -667,7 +658,7 @@
 
 	    // Don't compress temporary tables, even if the final table would
 	    // be.
-	    FlintTable tmptab("postlist", dest, false);
+	    FlintTable tmptab(dest, false);
 	    // Use maximum blocksize for temporary tables.
 	    tmptab.create_and_open(65536);
 
@@ -680,7 +671,6 @@
 		}
 	    }
 	    tmpout.push_back(dest);
-	    tmptab.flush_db();
 	    tmptab.commit(1);
 	}
 	swap(tmp, tmpout);
@@ -698,108 +688,13 @@
 }
 
 static void
-merge_chert_values(const string & tablename,
-		   FlintTable *out, const vector<string> & inputs,
-		   const vector<Xapian::docid> & offset, bool lazy)
-{
-    map<Xapian::valueno, ValueStats> stats;
-
-    for (size_t i = 0; i < inputs.size(); ++i) {
-	Xapian::docid off = offset[i];
-
-	FlintTable in(tablename, inputs[i], true, DONT_COMPRESS, lazy);
-	in.open();
-	if (in.get_entry_count() == 0) continue;
-
-	FlintCursor cur(&in);
-	cur.find_entry("");
-
-	string key;
-	while (cur.next()) {
-	    const char * d = cur.current_key.data();
-	    const char * e = d + cur.current_key.size();
-	    if (d != e && *d == '\xff') {
-		Xapian::valueno valno;
-		++d;
-		if (!F_unpack_uint_preserving_sort(&d, e, &valno)) {
-		    string msg = "Bad key in ";
-		    msg += inputs[i];
-		    throw Xapian::DatabaseCorruptError(msg);
-		}
-
-		cur.read_tag(true);
-		d = cur.current_tag.data();
-		e = d + cur.current_tag.size();
-		ValueStats newstats;
-		if (!F_unpack_uint(&d, e, &(newstats.freq))) {
-		    string msg = "Bad freq valuestats in ";
-		    msg += inputs[i];
-		    throw Xapian::DatabaseCorruptError(msg);
-		}
-		if (!F_unpack_string(&d, e, newstats.lower_bound)) {
-		    string msg = "Bad lower_bound valuestats in ";
-		    msg += inputs[i];
-		    throw Xapian::DatabaseCorruptError(msg);
-		}
-		if (!F_unpack_string(&d, e, newstats.upper_bound)) {
-		    string msg = "Bad upper_bound valuestats in ";
-		    msg += inputs[i];
-		    throw Xapian::DatabaseCorruptError(msg);
-		}
-		ValueStats & oldstats = stats[valno];
-		if (oldstats.upper_bound.empty()) {
-		    oldstats.freq = newstats.freq;
-		    oldstats.lower_bound = newstats.lower_bound;
-		    oldstats.upper_bound = newstats.upper_bound;
-		} else {
-		    oldstats.freq += newstats.freq;
-		    oldstats.lower_bound = min(oldstats.lower_bound, newstats.lower_bound);
-		    oldstats.upper_bound = max(oldstats.upper_bound, newstats.upper_bound);
-		}
-		continue;
-	    }
-	    // Adjust the key if this isn't the first database.
-	    if (off) {
-		Xapian::docid did;
-		if (!F_unpack_uint_preserving_sort(&d, e, &did)) {
-		    string msg = "Bad key in ";
-		    msg += inputs[i];
-		    throw Xapian::DatabaseCorruptError(msg);
-		}
-		did += off;
-		key = F_pack_uint_preserving_sort(did);
-		if (d != e) {
-		    // Copy over the termname for the position table.
-		    key.append(d, e - d);
-		}
-	    } else {
-		key = cur.current_key;
-	    }
-	    bool compressed = cur.read_tag(true);
-	    out->add(key, cur.current_tag, compressed);
-	}
-    }
-
-    map<Xapian::valueno, ValueStats>::const_iterator stats_it;
-    for (stats_it = stats.begin(); stats_it != stats.end(); ++stats_it) {
-	string key = "\xff" + F_pack_uint_preserving_sort(stats_it->first);
-	string new_value;
-	new_value += F_pack_uint(stats_it->second.freq);
-	new_value += F_pack_string(stats_it->second.lower_bound);
-	new_value += F_pack_string(stats_it->second.upper_bound);
-	out->add(key, new_value);
-    }
-}
-
-static void
-merge_docid_keyed(const string & tablename,
-		  FlintTable *out, const vector<string> & inputs,
+merge_docid_keyed(FlintTable *out, const vector<string> & inputs,
 		  const vector<Xapian::docid> & offset, bool lazy)
 {
     for (size_t i = 0; i < inputs.size(); ++i) {
 	Xapian::docid off = offset[i];
 
-	FlintTable in(tablename, inputs[i], true, DONT_COMPRESS, lazy);
+	FlintTable in(inputs[i], true, DONT_COMPRESS, lazy);
 	in.open();
 	if (in.get_entry_count() == 0) continue;
 
@@ -813,13 +708,13 @@
 		Xapian::docid did;
 		const char * d = cur.current_key.data();
 		const char * e = d + cur.current_key.size();
-		if (!F_unpack_uint_preserving_sort(&d, e, &did)) {
+		if (!unpack_uint_preserving_sort(&d, e, &did)) {
 		    string msg = "Bad key in ";
 		    msg += inputs[i];
 		    throw Xapian::DatabaseCorruptError(msg);
 		}
 		did += off;
-		key = F_pack_uint_preserving_sort(did);
+		key = pack_uint_preserving_sort(did);
 		if (d != e) {
 		    // Copy over the termname for the position table.
 		    key.append(d, e - d);
@@ -917,8 +812,6 @@
 	sources.reserve(argc - 1 - optind);
 	offset.reserve(argc - 1 - optind);
 	Xapian::docid tot_off = 0;
-	enum { UNKNOWN, FLINT, CHERT } backend = UNKNOWN;
-	const char * backend_names[] = { NULL, "flint", "chert" };
 	for (int i = optind; i < argc - 1; ++i) {
 	    const char *srcdir = argv[i];
 	    // Check destdir isn't the same as any source directory...
@@ -930,29 +823,9 @@
 	    }
 
 	    struct stat sb;
-	    if (stat(string(srcdir) + "/iamflint", &sb) == 0) {
-		if (backend == UNKNOWN) {
-		    backend = FLINT;
-		} else if (backend != FLINT) {
-		    cout << argv[0] << ": All databases must be the same type.\n";
-		    cout << argv[0] << ": '" << argv[optind] << "' is "
-			 << backend_names[backend] << ", but "
-			 "'" << srcdir << "' is flint." << endl;
-		    exit(1);
-		}
-	    } else if (stat(string(srcdir) + "/iamchert", &sb) == 0) {
-		if (backend == UNKNOWN) {
-		    backend = CHERT;
-		} else if (backend != CHERT) {
-		    cout << argv[0] << ": All databases must be the same type.\n";
-		    cout << argv[0] << ": '" << argv[optind] << "' is "
-			 << backend_names[backend] << ", but "
-			 "'" << srcdir << "' is chert." << endl;
-		    exit(1);
-		}
-	    } else {
+	    if (stat(string(srcdir) + "/iamflint", &sb) != 0) {
 		cout << argv[0] << ": '" << srcdir
-		     << "' is not a flint or chert database directory" << endl;
+		     << "' is not a flint database directory" << endl;
 		exit(1);
 	    }
 
@@ -1045,7 +918,7 @@
 	    dest += t->name;
 	    dest += '.';
 
-	    FlintTable out(t->name, dest, false, t->compress_strategy, t->lazy);
+	    FlintTable out(dest, false, t->compress_strategy, t->lazy);
 	    if (!t->lazy) {
 		out.create_and_open(block_size);
 	    } else {
@@ -1099,20 +972,13 @@
 		case SYNONYM:
 		    merge_synonyms(&out, inputs.begin(), inputs.end());
 		    break;
-		case VALUE:
-		    if (backend == CHERT)
-			merge_chert_values(t->name, &out, inputs, offset, t->lazy);
-		    else
-			merge_docid_keyed(t->name, &out, inputs, offset, t->lazy);
-		    break;
 		default:
 		    // Position, Record, Termlist, Value
-		    merge_docid_keyed(t->name, &out, inputs, offset, t->lazy);
+		    merge_docid_keyed(&out, inputs, offset, t->lazy);
 		    break;
 	    }
 
 	    // Commit as revision 1.
-	    out.flush_db();
 	    out.commit(1);
 
 	    cout << '\r' << t->name << ": ";
@@ -1144,21 +1010,14 @@
 	    cout << endl;
 	}
 
-<<<<<<< HEAD
-	// Copy over the version file ("iamflint" or "iamchert").
-=======
 	// Copy over the version file ("iamflint").
->>>>>>> 3951e04a
 	// FIXME: We may need to do something smarter that just copying an
 	// arbitrary version file if the version file format changes...
 	string dest = destdir;
-	dest += "/iam";
-	dest += backend_names[backend];
-	dest += ".tmp";
+	dest += "/iamflint.tmp";
 
 	string src(argv[optind]);
-	src += "/iam";
-	src += backend_names[backend];
+	src += "/iamflint";
 
 	ifstream input(src.c_str());
 	char buf[1024];
@@ -1183,12 +1042,7 @@
 	output.close();
 
 	string version = destdir;
-<<<<<<< HEAD
-	version += "/iam";
-	version += backend_names[backend];
-=======
 	version += "/iamflint";
->>>>>>> 3951e04a
 	if (rename(dest.c_str(), version.c_str()) == -1) {
 	    cerr << argv[0] << ": cannot rename '" << dest << "' to '"
 		 << version << "': " << strerror(errno) << endl;
