--- conflicted
+++ resolved
@@ -5,11 +5,7 @@
  *
  * Copyright (c) 2001, Dr Martin Porter
  * Copyright (c) 2004,2005, Richard Boulton
-<<<<<<< HEAD
- * Copyright (c) 2006,2007,2008 Olly Betts
-=======
  * Copyright (c) 2006,2007,2008,2009 Olly Betts
->>>>>>> bd46b50e
  * All rights reserved.
  *
  * Redistribution and use in source and binary forms, with or without
