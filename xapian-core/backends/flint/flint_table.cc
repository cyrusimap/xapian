--- conflicted
+++ resolved
@@ -62,15 +62,9 @@
 PWRITE_PROTOTYPE
 #endif
 
-<<<<<<< HEAD
-#include <stdio.h>    /* for rename */
-#include <string.h>   /* for memmove */
-#include <limits.h>   /* for CHAR_BIT */
-=======
 #include <cstdio>    /* for rename */
 #include <cstring>   /* for memmove */
 #include <climits>   /* for CHAR_BIT */
->>>>>>> bd46b50e
 
 #include "flint_io.h"
 #include "flint_btreebase.h"
@@ -1045,25 +1039,16 @@
 
 	lazy_alloc_deflate_zstream();
 
-<<<<<<< HEAD
-	deflate_zstream->next_in = (Bytef *)const_cast<char *>(tag.data());
-	deflate_zstream->avail_in = (uInt)tag.size();
-=======
 	// zlib takes a non-const pointer to the input, but doesn't modify it.
 	char * non_const_tag = const_cast<char *>(tag.data());
 	deflate_zstream->next_in = reinterpret_cast<Byte *>(non_const_tag);
 	deflate_zstream->avail_in = uInt(tag.size());
->>>>>>> bd46b50e
 
 	// If compressed size is >= tag.size(), we don't want to compress.
 	unsigned long blk_len = tag.size() - 1;
 	unsigned char * blk = new unsigned char[blk_len];
 	deflate_zstream->next_out = blk;
-<<<<<<< HEAD
-	deflate_zstream->avail_out = (uInt)blk_len;
-=======
 	deflate_zstream->avail_out = uInt(blk_len);
->>>>>>> bd46b50e
 
 	int err = deflate(deflate_zstream, Z_FINISH);
 	if (err == Z_STREAM_END) {
@@ -1257,24 +1242,15 @@
 
     lazy_alloc_inflate_zstream();
 
-<<<<<<< HEAD
-    inflate_zstream->next_in = (Bytef*)const_cast<char *>(tag->data());
-    inflate_zstream->avail_in = (uInt)tag->size();
-=======
     // zlib takes a non-const pointer to the input, but doesn't modify it.
     char * non_const_tag = const_cast<char *>(tag->data());
     inflate_zstream->next_in = reinterpret_cast<Byte *>(non_const_tag);
     inflate_zstream->avail_in = uInt(tag->size());
->>>>>>> bd46b50e
 
     int err = Z_OK;
     while (err != Z_STREAM_END) {
 	inflate_zstream->next_out = buf;
-<<<<<<< HEAD
-	inflate_zstream->avail_out = (uInt)sizeof(buf);
-=======
 	inflate_zstream->avail_out = uInt(sizeof(buf));
->>>>>>> bd46b50e
 	err = inflate(inflate_zstream, Z_SYNC_FLUSH);
 	if (err == Z_BUF_ERROR && inflate_zstream->avail_in == 0) {
 	    LOGLINE(DB, "Z_BUF_ERROR - faking checksum of " << inflate_zstream->adler);
@@ -1305,11 +1281,7 @@
 	msg += om_tostring(utag.size());
 	msg += " != ";
 	// OpenBSD's zlib.h uses off_t instead of uLong for total_out.
-<<<<<<< HEAD
-	msg += om_tostring((size_t)inflate_zstream->total_out);
-=======
 	msg += om_tostring(size_t(inflate_zstream->total_out));
->>>>>>> bd46b50e
 	throw Xapian::DatabaseCorruptError(msg);
     }
 
@@ -1568,13 +1540,8 @@
     return true;
 }
 
-<<<<<<< HEAD
-FlintTable::FlintTable(const char * tablename_, string path_, bool readonly_,
-		       int compress_strategy_, bool lazy_)
-=======
 FlintTable::FlintTable(const char * tablename_, const string & path_,
 		       bool readonly_, int compress_strategy_, bool lazy_)
->>>>>>> bd46b50e
 	: tablename(tablename_),
 	  revision_number(0),
 	  item_count(0),
@@ -1621,11 +1588,7 @@
 
     deflate_zstream->zalloc = reinterpret_cast<alloc_func>(0);
     deflate_zstream->zfree = reinterpret_cast<free_func>(0);
-<<<<<<< HEAD
-    deflate_zstream->opaque = (voidpf)0;
-=======
     deflate_zstream->opaque = voidpf(0);
->>>>>>> bd46b50e
 
     // -15 means raw deflate with 32K LZ77 window (largest)
     // memLevel 9 is the highest (8 is default)
