<<<<<<< HEAD
Wed Jul 09 10:44:37 GMT 2008  Olly Betts <olly@survex.com>

	* configure.ac: The workaround to avoid probe code for F77, GCJ, and
	  RC being added to configure is no longer required now that we're
	  using libtool 2.2 so remove it.

Wed Jul 09 10:13:18 GMT 2008  Olly Betts <olly@survex.com>

	* Makefile.am,configure.ac: Use AC_CONFIG_MACRO_DIR and
	  ACLOCAL_AMFLAGS as libtoolize 2.2.4 recommends.

Fri Jul 04 08:29:47 GMT 2008  Olly Betts <olly@survex.com>

	* NEWS: Synchronise with 1.0 branch.

Fri Jul 04 08:15:03 GMT 2008  Olly Betts <olly@survex.com>

	* utf8convert.cc,utf8converttest.cc: UTF-16 with no BOM is meant to be
	  assumed to be big-endian.  GNU libiconv doesn't handle some examples
	  as expected, so disable them when using iconv() for now.

Fri Jul 04 06:39:20 GMT 2008  Olly Betts <olly@survex.com>

=======
Mon Jul 14 13:46:00 GMT 2008  Olly Betts <olly@survex.com>

	* NEWS: Update for 1.0.7.

Mon Jul 14 13:43:21 GMT 2008  Olly Betts <olly@survex.com>

	* configure.ac: Remove comments about autotools versions as we now
	  document that in HACKING.  Raise automake enforced minimum
	  requirement to 1.9 since we use option tar-ustar which requires 1.9.

Fri Jul 04 08:29:12 GMT 2008  Olly Betts <olly@survex.com>

	* NEWS: Note debian bug number.

Fri Jul 04 08:25:47 GMT 2008  Olly Betts <olly@survex.com>

	* NEWS: Update from ChangeLog.

Fri Jul 04 08:20:11 GMT 2008  Olly Betts <olly@survex.com>

	* Backport changes from trunk:
>>>>>>> 3951e04a
	* omindex.cc: Handle UCS-2 and UTF-16 text files with a byte-order
	  mark (BOM).  Ignore any UTF-8 "byte-order" mark.
	* utf8convert.cc: Handle UCS-2/UTF-16 and explicit BE and LE forms in
	  the non-iconv code.
	* Makefile.am,utf8converttest.cc: Add unit tests of convert_to_utf8().
<<<<<<< HEAD

Fri Jun 27 04:43:18 GMT 2008  Olly Betts <olly@survex.com>

=======
	* utf8convert.cc,utf8converttest.cc: UTF-16 with no BOM is meant to be
	  assumed to be big-endian.  GNU libiconv doesn't handle some examples
	  as expected, so disable them when using iconv() for now.

Fri Jun 27 07:12:29 GMT 2008  Olly Betts <olly@survex.com>

	* Backport change from trunk:
>>>>>>> 3951e04a
	* query.cc: Overhaul the $highlight colour combinations since some
	  were rather unreadable.  Reported by Joey Hess in Debian bug
	  #484456.

<<<<<<< HEAD
Sun Jun 01 15:12:02 GMT 2008  Olly Betts <olly@survex.com>

	* configure.ac: Update version to 1.0.7 to match 1.0 branch.

Sun May 25 14:56:41 GMT 2008  Olly Betts <olly@survex.com>

	* NEWS: Synchronise with 1.0 branch, and update from ChangeLog.

Sat May 17 11:42:26 GMT 2008  Olly Betts <olly@survex.com>

	* docs/omegascript.rst,docs/scriptindex.rst: Tweak mark-up so
	  generated HTML gets a non-empty title.

Sat May 10 11:14:20 GMT 2008  Olly Betts <olly@survex.com>

	* Makefile.am: omega_CPPFLAGS overrides AM_CPPFLAGS, so we need to
	  explicitly include AM_CPPFLAGS in omega_CPPFLAGS to get
	  CONFIGFILE_SYSTEM defined when building omega.

Fri May 09 19:27:21 GMT 2008  Olly Betts <olly@survex.com>

	* Makefile.am: Fix handling of any -I options needed for PCRE.

Sun May 04 19:12:08 GMT 2008  Olly Betts <olly@survex.com>

	* omindex.cc: Fix comment error regarding catdvi options.

Sat May 03 14:02:02 GMT 2008  Olly Betts <olly@survex.com>

	* xapian-omega.spec.in: Remove "www." from xapian.org and
	  oligarchy.co.uk URLs.

Sat May 03 13:55:35 GMT 2008  Olly Betts <olly@survex.com>

	* cgiparam.cc,htdig2omega,mbox2omega,omindex-config.cc: Update FSF
	  address.

Sat May 03 13:54:25 GMT 2008  Olly Betts <olly@survex.com>

	* gnu_getopt.h: Remove old copy of file which is no longer used - we
	  now share a copy with xapian-core via common/.

Sat May 03 10:42:27 GMT 2008  Olly Betts <olly@survex.com>

	* configure.ac: Fix header checks to pre-include <sys/types.h> which
	  Mac OS X needs for some other headers to work.

Sat May 03 10:41:18 GMT 2008  Olly Betts <olly@survex.com>

	* configure.ac: Improve code which prevents probing for f77, etc.

Fri May 02 17:52:44 GMT 2008  Olly Betts <olly@survex.com>

	* configure.ac: Fix to fail if --with-iconv is specified and libiconv
	  isn't, and we aren't using fink on Mac OS X.

Fri May 02 15:55:24 GMT 2008  Richard Boulton <richard@lemurconsulting.com>

	* configure.ac: If iconv isn't found, set with_iconv to "no", to
	  prevent USE_ICONV being set.  Was previously only doing this if
	  fink on OS X was found.

Fri May 02 14:14:07 GMT 2008  Richard Boulton <richard@lemurconsulting.com>

	* query.cc: Cast size to unsigned before division to avoid a
	  warning about signed overflow.

Fri May 02 14:08:39 GMT 2008  Richard Boulton <richard@lemurconsulting.com>

=======
Sun Jun 01 15:08:20 GMT 2008  Olly Betts <olly@survex.com>

	* configure.ac: Update version to 1.0.7.

Sun Jun 01 10:17:11 GMT 2008  Olly Betts <olly@survex.com>

	* ./: Update common SVN rev in svn:externals so the files are in
	  sync with xapian-core.

Sun May 25 14:55:32 GMT 2008  Olly Betts <olly@survex.com>

	* NEWS: Update from ChangeLog.

Wed May 21 23:54:29 GMT 2008  Olly Betts <olly@survex.com>

	* Backport change from trunk:
	* docs/omegascript.rst,docs/scriptindex.rst: Tweak mark-up so
	  generated HTML gets a non-empty title.

Wed May 21 23:53:16 GMT 2008  Olly Betts <olly@survex.com>

	* Backport change from trunk:
	* omindex.cc: Fix comment error regarding catdvi options.

Wed May 21 23:51:45 GMT 2008  Olly Betts <olly@survex.com>

	* Backport change from trunk:
	* xapian-omega.spec.in: Remove "www." from xapian.org and
	  oligarchy.co.uk URLs.

Wed May 21 23:51:06 GMT 2008  Olly Betts <olly@survex.com>

	* Backport change from trunk:
	* cgiparam.cc,htdig2omega,mbox2omega,omindex-config.cc: Update FSF
	  address.

Wed May 21 23:49:21 GMT 2008  Olly Betts <olly@survex.com>

	* Backport change from trunk:
	* gnu_getopt.h: Remove old copy of file which is no longer used - we
	  now share a copy with xapian-core via common/.

Wed May 21 23:48:46 GMT 2008  Olly Betts <olly@survex.com>

	* Backport change from trunk:
	* configure.ac: Fix header checks to pre-include <sys/types.h> which
	  Mac OS X needs for some other headers to work.

Wed May 21 23:48:27 GMT 2008  Olly Betts <olly@survex.com>

	* Backport change from trunk:
	* configure.ac: Improve code which prevents probing for f77, etc.

Wed May 21 23:47:39 GMT 2008  Olly Betts <olly@survex.com>

	* Backport changes from trunk:
	* configure.ac: If iconv isn't found, set with_iconv to "no", to
	  prevent USE_ICONV being set.  Was previously only doing this if
	  fink on OS X was found.
	* configure.ac: Fix to fail if --with-iconv is specified and libiconv
	  isn't, and we aren't using fink on Mac OS X.

Wed May 21 23:46:06 GMT 2008  Olly Betts <olly@survex.com>

	* Backport change from trunk:
	* query.cc: Cast size to unsigned before division to avoid a
	  warning about signed overflow.

Wed May 21 23:45:00 GMT 2008  Olly Betts <olly@survex.com>

	* Backport change from trunk:
>>>>>>> 3951e04a
	* configure.ac: Synchronise code for working out warning flags used
	  for builds with that used for xapian-core.  Copes with different
	  formats of version number output by "gcc --version" which should
	  help to improve output.

<<<<<<< HEAD
Tue Apr 15 23:44:10 GMT 2008  Richard Boulton <richard@lemurconsulting.com>

	* query.cc: Catch only the specific error which indicates a need to
	  repeat a get_termfreq() call on the database instead of the mset.

Sun Apr 13 11:19:49 GMT 2008  Richard Boulton <richard@lemurconsulting.com>

	* freemem.h: Specify units of get_free_physical_memory().

Sun Apr 06 09:05:58 GMT 2008  Olly Betts <olly@survex.com>

	* freemem.cc: Fix latent compilation error on FreeBSD, pointed out by
	  Richard Boulton.

Mon Mar 31 02:00:48 GMT 2008  Olly Betts <olly@survex.com>

	* configure.ac: Update version to 1.0.6 to match latest release.

Wed Mar 12 07:04:56 GMT 2008  Olly Betts <olly@survex.com>

	* scriptindex.cc: Make deprecated "index=nopos" an error.

Mon Mar 10 03:37:30 GMT 2008  Olly Betts <olly@survex.com>

	* Makefile.am,diritor.cc,diritor.h,omindex.cc: Check for readdir()
	  failing.

Thu Mar 06 23:43:11 GMT 2008  Olly Betts <olly@survex.com>

	* common/: Update to latest revisions.
	* Makefile.am,diritor.h: Use safedirent.h not dirent.h and build
	  msvc_dirent.cc as part of omindex.

Wed Mar 05 23:16:23 GMT 2008  Olly Betts <olly@survex.com>

	* NEWS: Update to HEAD with un-backported changes kept separate.

Wed Mar 05 19:05:12 GMT 2008  Olly Betts <olly@survex.com>

	* NEWS: Update to 1.0 branch point.

Sat Feb 02 22:46:40 GMT 2008  Olly Betts <olly@survex.com>

	* query.cc: Add (C) notice for Thomas Viehmann.

Sat Feb 02 22:46:14 GMT 2008  Olly Betts <olly@survex.com>

	* omindex.cc: Back out random change committed by accident.

Sat Feb 02 21:23:07 GMT 2008  Olly Betts <olly@survex.com>

	* omindex.cc,query.cc: New OmegaScript commands $addfilter, $lower,
	  $upper.
	* docs/omegascript.rst: Document.  Improve formatting.

Fri Feb 01 01:45:26 GMT 2008  Olly Betts <olly@survex.com>

	* INSTALL: PCRE required.
	* docs/omegascript.rst: $transform{} now enabled.  Fixes bug#231.

Fri Feb 01 01:35:58 GMT 2008  Olly Betts <olly@survex.com>

	* Makefile.am,configure.ac,query.cc: Add PCRE as a requirement and
	  add $transform{} command (which has been in the code for ages but
	  disabled).
=======
Wed May 21 23:40:24 GMT 2008  Olly Betts <olly@survex.com>

	* Backport change from trunk:
	* query.cc: Catch only the specific error which indicates a need to
	  repeat a get_termfreq() call on the database instead of the mset.

Wed May 21 23:38:14 GMT 2008  Olly Betts <olly@survex.com>

	* Backport change from trunk:
	* freemem.h: Specify units of get_free_physical_memory().

Wed May 21 23:37:04 GMT 2008  Olly Betts <olly@survex.com>

	* Backport change from trunk:
	* freemem.cc: Fix latent compilation error on FreeBSD, pointed out by
	  Richard Boulton.

Sun Mar 16 11:39:49 GMT 2008  Olly Betts <olly@survex.com>

	* NEWS: Update for 1.0.6.

Sun Mar 16 11:04:19 GMT 2008  Olly Betts <olly@survex.com>

	* configure.ac: Update for 1.0.6.

Wed Mar 12 08:04:58 GMT 2008  Olly Betts <olly@survex.com>

	* NEWS: Update.
	* common/: Update to latest xapian-core on branch to pick up
	  safedirent.h and fix the build.

Mon Mar 10 03:53:20 GMT 2008  Olly Betts <olly@survex.com>

	* Backport change from trunk:
	* Makefile.am,diritor.h: Use safedirent.h not dirent.h and build
	  msvc_dirent.cc as part of omindex.
	* Makefile.am,diritor.cc,diritor.h,omindex.cc: Check for readdir()
	  failing.

Thu Mar 06 23:08:16 GMT 2008  Olly Betts <olly@survex.com>

	* Backport change from trunk:
	* NEWS: Update from ChangeLog.

Wed Mar 05 04:28:49 GMT 2008  Olly Betts <olly@survex.com>

	* Backport change from trunk:
	* omindex.cc,query.cc: New OmegaScript commands $addfilter, $lower,
	  $upper.
	* docs/omegascript.rst: Document.  Improve formatting.
	* query.cc: Add (C) notice for Thomas Viehmann.
>>>>>>> 3951e04a

Sat Jan 19 02:01:02 GMT 2008  Olly Betts <olly@survex.com>

	* omindex.cc: Add support for DjVu files.
	* docs/overview.rst: Document.

Sat Jan 12 03:37:28 GMT 2008  Olly Betts <olly@survex.com>

	* freemem.cc: Check "defined HAVE_SYSMP" rather than just "HAVE_SYSMP".
	  This doesn't change behaviour, but fixes a compile warning on
	  platforms other than Linux and IRIX.

Fri Dec 21 02:13:49 GMT 2007  Olly Betts <olly@survex.com>

	* NEWS: Bump release date.

Thu Dec 20 21:40:34 GMT 2007  Olly Betts <olly@survex.com>

	* NEWS: Another update for 1.0.5.

Thu Dec 20 20:08:58 GMT 2007  Olly Betts <olly@survex.com>

	* Makefile.am,scriptindex.cc: Fix scriptindex to insert a ':' between
	  prefix and term using the same criteria which the QueryParser does.
	* scriptindex.cc,docs/scriptindex.rst: Action BOOLEAN now ignores an
	  empty input rather than adding the prefix as a term.  Action UNIQUE
	  now issues an warning for empty input but otherwise ignores it.

Thu Dec 20 17:44:57 GMT 2007  Olly Betts <olly@survex.com>

	* common/: Update to r9894 to pick up stringutils.cc.

Wed Dec 19 03:44:50 GMT 2007  Olly Betts <olly@survex.com>

	* NEWS,configure.ac: Update for 1.0.5.

Tue Dec 18 00:58:07 GMT 2007  Olly Betts <olly@survex.com>

	* NEWS: Update.

Thu Dec 13 01:38:43 GMT 2007  Olly Betts <olly@survex.com>

	* omindex.cc: Avoid rereading uncompressed AbiWord documents in order
	  to calculate their MD5 checksums.

Thu Dec 13 01:34:53 GMT 2007  Olly Betts <olly@survex.com>

	* omindex.cc: Improve comment wording.

Thu Dec 13 00:59:35 GMT 2007  Olly Betts <olly@survex.com>

	* docs/overview.rst: Document that omindex limits resources that
	  filter programs can use.  Also add a note welcoming suggestions
	  for additional reliable filter programs.

Wed Dec 12 23:49:27 GMT 2007  Olly Betts <olly@survex.com>

	* Makefile.am,freemem.cc,freemem.h,runfilter.cc: Limit filter programs
	  to 7/8 of free physical memory on platforms where we know how to
	  determine this (currently at least Linux, FreeBSD, IRIX, HP-UX;
	  probably Solaris and a few others too).  Fixes bug#111.

Wed Dec 12 18:20:34 GMT 2007  Olly Betts <olly@survex.com>

	* docs/termprefixes.rst: Note the version where we stopped generating
	  terms with a 'W' prefix (0.9.7).

Wed Dec 12 18:17:28 GMT 2007  Olly Betts <olly@survex.com>

	* docs/overview.rst: omindex hasn't generated "W"-prefix terms since
	  0.9.7, so remove the documentation saying it does!

Wed Dec 12 18:16:52 GMT 2007  Olly Betts <olly@survex.com>

	* docs/overview.rst: Update to mention how upper case in extensions is
	  handled.

Wed Dec 12 17:49:12 GMT 2007  Olly Betts <olly@survex.com>

	* omindex.cc: If an extension isn't found in the mime_map and contains
	  uppercase ASCII characters, see if the lower cased extension is in
	  the mime_map.

Wed Dec 12 02:09:02 GMT 2007  Olly Betts <olly@survex.com>

	* NEWS: Updated from ChangeLog in preparation for 1.0.5.

Mon Dec 10 23:27:40 GMT 2007  Olly Betts <olly@survex.com>

	* omindex.cc: '-f' is documented by --help as a short option for
	  '--follow', but wasn't previously actually recognised.

Tue Nov 20 13:08:19 GMT 2007  Olly Betts <olly@survex.com>

	* htmlparse.cc: Add "using namespace std;" to ensure that
	  std::strchr(), etc are imported into the global namespace.

Tue Nov 20 01:01:13 GMT 2007  Richard Boulton <richard@lemurconsulting.com>

	* commonhelp.cc,diritor.cc,htmlparse.cc,omega.cc,scriptindex.cc:
	  Add #include of cstring, to fix errors from gcc-4.3 snapshot.
	  Tidy include ordering in htmlparse.cc

Tue Nov 06 12:17:10 GMT 2007  Olly Betts <olly@survex.com>

	* docs/Makefile.am: No need to set SUFFIXES manually for suffixes used
	  in implicit rules.

Mon Nov 05 19:32:41 GMT 2007  Olly Betts <olly@survex.com>

	* configure.ac: Probe for rst2html.

Mon Nov 05 07:24:31 GMT 2007  Olly Betts <olly@survex.com>

	* Makefile.am,README,configure.ac,docs/,query.cc: Replace .txt docs
	  with Jenny's RST-ified versions.

Tue Oct 30 04:54:58 GMT 2007  Olly Betts <olly@survex.com>

	* NEWS,configure.ac: Update for 1.0.4.

Sat Oct 27 05:32:06 BST 2007  Olly Betts <olly@survex.com>

	* NEWS: Update.

Sat Oct 27 05:30:28 BST 2007  Olly Betts <olly@survex.com>

	* query.cc: On balance, it's more helpful to users to moan about a
	  template which tries to set the same user prefix as both boolean
	  and probabilistic, even if previous releases didn't.

Thu Oct 25 20:38:15 BST 2007  Olly Betts <olly@survex.com>

	* common/: Update to latest version.
	* query.cc: Remove STRINGIZE macro definition as this is now
	  defined by stringutils.h.

Fri Oct 19 16:17:47 BST 2007  Olly Betts <olly@survex.com>

	* query.cc: Fix for reverted add_prefix() API.

Sun Sep 30 22:12:46 BST 2007  Richard Boulton <richard@lemurconsulting.com>

	* query.cc: Use the new form of add_prefix() to avoid deprecation
	  warnings at compile time.  Carefully avoid calling
	  add_prefix(f,p,PREFIX_FILTER) for a prefix which has already been
	  set with add_prefix(f,p,PREFIX_INLINE), because this would cause
	  an error (and we wish to avoid changing semantics of omegascript
	  to avoid breaking existing scripts).
	* NEWS: Update

Fri Sep 28 15:48:50 BST 2007  Olly Betts <olly@survex.com>

	* NEWS: Final (?) update for 1.0.3.

Fri Sep 28 15:46:11 BST 2007  Olly Betts <olly@survex.com>

	* mbox2omega: Expand --help output.
	* docs/scriptindex.txt: Refer to mbox2omega as an example of how to
	  use scriptindex.

Fri Sep 28 03:18:25 BST 2007  Olly Betts <olly@survex.com>

	* NEWS: Update.

Fri Sep 28 03:15:11 BST 2007  Olly Betts <olly@survex.com>

	* configure.ac: Update for 1.0.3.  Use ustar format for tarball since
	  we have to for xapian-core anyway.

Fri Sep 28 02:42:28 BST 2007  Olly Betts <olly@survex.com>

	* ./: Update common SVN rev in svn:externals so the files are in
	  sync with xapian-core.

Wed Sep 19 16:09:36 BST 2007  Olly Betts <olly@survex.com>

	* NEWS: Update from ChangeLog entries since 1.0.2.

Sat Sep 08 19:24:48 BST 2007  Olly Betts <olly@survex.com>

	* configure.ac,runfilter.cc: Impose a 5 minute CPU time limit on
	  filter programs to prevent problems if a filter program goes into
	  an infinite loop on a malformed input.  Partly addresses bug#111.

Fri Sep 07 21:22:43 BST 2007  Olly Betts <olly@survex.com>

	* omindex.cc: Fix comment typos.

Fri Sep 07 20:56:50 BST 2007  Olly Betts <olly@survex.com>

	* docs/overview.txt,omindex.cc: Add supporting for indexing TeX DVI
	  files.

Thu Sep 06 20:59:57 BST 2007  Olly Betts <olly@survex.com>

	* query.cc: Fix bug in decimal fraction in $size for files >= 1M in
	  size.

Thu Sep 06 20:13:44 BST 2007  Olly Betts <olly@survex.com>

	* templates/query: Set HTML charset to utf-8 since that's what
	  databases now are by default.  Tidy up some HTML gremlins.
	  Restyle to use CSS to draw a "score bar" instead of using
	  images.  Rework the layout of each hit.  Add popup hints on
	  mouse-over for various items.

Thu Sep 06 18:12:07 BST 2007  Olly Betts <olly@survex.com>

	* scriptindex.cc: Fix line number tracking in dump files.

Thu Sep 06 18:06:28 BST 2007  Olly Betts <olly@survex.com>

	* docs/omegascript.txt,query.cc: Add $muldiv{A,B,C} which calculates
	  int(A*B/C).

Thu Sep 06 03:36:36 BST 2007  Olly Betts <olly@survex.com>

	* runfilter.cc: Fix file description.

Thu Sep 06 00:54:58 BST 2007  Olly Betts <olly@survex.com>

	* Makefile.am,omindex.cc,runfilter.cc,runfilter.h: Factor out the
	  stdout_to_string() function into its own source file.

Thu Sep 06 00:45:14 BST 2007  Olly Betts <olly@survex.com>

	* cgiparam.h,commonhelp.h,date.h,hashterm.h,htmlparse.h,loadfile.h,
	  md5wrap.h,metaxmlparse.h,myhtmlparse.h,namedentities.h,omega.h,
	  sample.h,utf8convert.h,utf8truncate.h,xmlparse.h: Add missing header
	  guards and standardise existing header guards to use the form
	  OMEGA_INCLUDED_FOO_H.

Thu Sep 06 00:24:54 BST 2007  Olly Betts <olly@survex.com>

	* myhtmlparse.cc: Add '#include <config.h>'.
	* omega.h: Don't '#include <config.h>'.

Mon Sep 03 19:16:37 BST 2007  Olly Betts <olly@survex.com>

	* docs/overview.txt,omindex.cc: Add support for indexing AbiWord
	  documents.

Thu Jul 05 00:37:35 BST 2007  Olly Betts <olly@survex.com>

	* NEWS: Final (?) update for 1.0.2.

Thu Jul 05 00:33:14 BST 2007  Olly Betts <olly@survex.com>

	* omindex.cc: Report files we aren't indexing because their extensions
	  aren't recognised.

Wed Jul 04 21:22:02 BST 2007  Richard Boulton <richard@lemurconsulting.com>

	* NEWS: Update with release date for release 1.0.2

Wed Jul 04 20:43:22 BST 2007  Richard Boulton <richard@lemurconsulting.com>

	* configure.ac: Bump version to 1.0.2.

Wed Jul 04 17:34:15 BST 2007  Olly Betts <olly@survex.com>

	* NEWS: Update.

Wed Jul 04 17:31:38 BST 2007  Olly Betts <olly@survex.com>

	* Makefile.am,omindex.cc,query.cc: Use stringutils.h from common.
	* ./: Update common SVN rev in svn:externals to get the latest
	  stringutils.h.
	* cgiparam.cc: Use string::resize() rather than assigning from a
	  substring of the string.

Mon Jul 02 16:42:01 BST 2007  Richard Boulton <richard@lemurconsulting.com>

	* htmlparsetest.cc,md5test.cc: Add #include <stdlib.h>, to get a
	  defintion for exit().  Fixes compilation with gcc-snapshot.

Thu Jun 28 18:05:18 BST 2007  Olly Betts <olly@survex.com>

	* omindex.cc: If --url isn't passed, default to "/", but print a
	  warning noting that this default has been used (at least for now).

Thu Jun 28 18:04:53 BST 2007  Olly Betts <olly@survex.com>

	* docs/scriptindex.txt: Fix typo.

Wed Jun 27 15:44:30 BST 2007  Richard Boulton <richard@lemurconsulting.com>

	* NEWS: Remove the items which aren't really interesting to users.

Wed Jun 27 14:26:26 BST 2007  Richard Boulton <richard@lemurconsulting.com>

	* common/: Update svn:externals property to use latest version.

	* NEWS: Updated.

Sat Jun 23 13:11:15 BST 2007  Olly Betts <olly@survex.com>

	* diritor.h: Delete random extra blank line.

Sat Jun 23 13:08:35 BST 2007  Olly Betts <olly@survex.com>

	* omega.cc,query.cc: Use Xapian::BAD_VALUENO.

Sat Jun 16 11:06:08 BST 2007  Richard Boulton <richard@lemurconsulting.com>

	* Makefile.am: Pass value of XAPIAN_CONFIG to distcheck, to ensure
	  that it works with uninstalled copies of Xapian.

Mon Jun 11 03:34:53 BST 2007  Olly Betts <olly@survex.com>

	* NEWS: Minor wording improvement.

Mon Jun 11 03:33:37 BST 2007  Olly Betts <olly@survex.com>

	* NEWS: Probably the final update for 1.0.1.

Sun Jun 10 22:00:23 BST 2007  Olly Betts <olly@survex.com>

	* configure.ac: Drop automake requirement to 1.8.3 to allow RPM spec
	  file to work on SLES 9.

Sun Jun 10 21:49:45 BST 2007  Olly Betts <olly@survex.com>

	* configure.ac: Bump version to 1.0.1.

Sun Jun 10 02:16:54 BST 2007  Olly Betts <olly@survex.com>

	* NEWS: Updated.

Sat Jun 09 15:20:25 BST 2007  Olly Betts <olly@survex.com>

	* Makefile.am,diritor.cc,diritor.h,omindex.cc: Under Linux (at least)
	  struct dirent can tell us the type of a directory entry for some
	  filing systems, so make use of this to avoid calling stat() (or
	  lstat()) unnecessarily - when indexing /usr/share/doc on my Linux
	  box, this saves about 14000 explicit calls to stat (leaving about
	  7000).

Thu Jun 07 01:40:43 BST 2007  Olly Betts <olly@survex.com>

	* NEWS: Update.

Wed Jun 06 15:45:33 BST 2007  Olly Betts <olly@survex.com>

	* docs/scriptindex.txt: Document that you can delete a document by
	  giving a new document which only contains the unique term.

Mon Jun 04 16:40:18 BST 2007  Richard Boulton <richard@lemurconsulting.com>

	* Makefile.am: Only add manpages to dist_man_MANS if we're not in
	  maintainer mode with documentation generation turned off.

Thu May 31 20:02:16 BST 2007  Olly Betts <olly@survex.com>

	* NEWS: Update.

Thu May 31 19:16:37 BST 2007  Olly Betts <olly@survex.com>

	* configure.ac: Relax automake requirement to 1.9.2 to allow RPM
	  building on RHEL 4.

Wed May 30 14:42:40 BST 2007  Olly Betts <olly@survex.com>

	* NEWS: Update for changes since 1.0.0.  Removed unused subheading
	  in 1.0.0 changes.

Wed May 30 10:24:57 BST 2007  Olly Betts <olly@survex.com>

	* query.cc: Fix handling of query parsing errors (broken by changes in
	  1.0.0).

Tue May 29 01:19:21 BST 2007  Olly Betts <olly@survex.com>

	* docs/overview.txt: We no longer use pstotext for PostScript, but
	  instead use ps2pdf followed by pdftotext, so update the docs to
	  reflect this.

Fri May 18 03:36:28 BST 2007  Olly Betts <olly@survex.com>

	* htmlparsetest.cc,myhtmlparse.cc: Fix bug in HTML parser - if the
	  text between tags consisted entirely of whitespace it would just be
	  ignored which could run words together.  Add regression test, plus
	  another test for other whitespace handling.

Thu May 17 22:27:47 BST 2007  Olly Betts <olly@survex.com>

	* NEWS: Final update before release.

Thu May 17 20:48:25 BST 2007  Olly Betts <olly@survex.com>

	* NEWS: Update.

Thu May 17 20:46:43 BST 2007  Olly Betts <olly@survex.com>

	* docs/termprefixes.txt: Update to include 'Z' prefix and mention
	  that 'R' and 'W' aren't used by Xapian now.

Thu May 17 19:11:04 BST 2007  Olly Betts <olly@survex.com>

	* configure.ac: Bump version to 1.0.0.

Thu May 17 18:11:19 BST 2007  Olly Betts <olly@survex.com>

	* common/: Update to latest xapian-core revision to pull in 2 argument
	  mkdir() wrapper for Mingw.

Thu May 17 03:29:44 BST 2007  Olly Betts <olly@survex.com>

	* Makefile.am,configure.ac: Add support for --disable-documentation
	  like xapian-core now has.
	* configure.ac: Only enable -Werror on --enable-maintainer-mode for
	  GCC 4 or newer, in line with change in xapian-core.

Thu May 17 03:22:10 BST 2007  Olly Betts <olly@survex.com>

	* NEWS: Update for 1.0.0.

Wed May 16 03:09:44 BST 2007  Olly Betts <olly@survex.com>

	* TODO: Update.

Tue May 15 18:50:47 BST 2007  Olly Betts <olly@survex.com>

	* configure.ac: Add AC_TYPE_PID_T.

Tue May 15 04:22:40 BST 2007  Olly Betts <olly@survex.com>

	* omindex.cc: Remove FIXME comment which has already been addressed.

Mon May 14 04:38:49 BST 2007  Olly Betts <olly@survex.com>

	* docs/omegascript.txt: Update docs for $prettyterm{TERM}.

Mon May 14 04:31:01 BST 2007  Olly Betts <olly@survex.com>

	* omega.cc,omega.h,query.cc,query.h: Rejig how $topterms and other
	  cases handle terms to fit with the new term generation scheme.
	  Add 'you' and 'your' as stopwords.

Thu May 10 04:48:43 BST 2007  Olly Betts <olly@survex.com>

	* ./: Update svn:externals to pull in r8538 of xapian-core's common
	  subdirectory.
	* Makefile.am: Add common/safe.cc to scriptindex_SOURCES.

Thu May 10 01:09:14 BST 2007  Olly Betts <olly@survex.com>

	* templates/,Makefile.am: The 'query' template no longer uses
	  $topterms by default - to get them, use the new 'topterms' template.
	  Also the template fragments which aren't intended for direct use
	  have been move to templates/inc/.
	* docs/overview.txt: Document what each of the OmegaScript templates
	  does.
	* docs/quickstart.txt: Assorted minor improvements.
	* xapian-omega.spec.in: Update to install templates/inc too.

Wed May 09 23:43:57 BST 2007  Olly Betts <olly@survex.com>

	* docs/omegascript.txt,query.cc: Instead of appending a dot to
	  indicate a stemmed term, wrap the term in double quotes.

Sun May 06 21:41:21 BST 2007  Olly Betts <olly@survex.com>

	* omindex.cc,scriptindex.cc: Removed commented out code for generating
	  "W" prefix terms for date searching.  We've never made use of them
	  in Omega, and we'll be moving to using DateMatchDecider by default
	  eventually anyway.

Sun May 06 16:00:47 BST 2007  Olly Betts <olly@survex.com>

	* configure.ac: Set version to mythical 0.9.99.

Sun May 06 15:52:08 BST 2007  Olly Betts <olly@survex.com>

	* Makefile.am,configure.ac,omega.spec.in,xapian-omega.spec.in:
	  Update RPM spec file to reflect tarball name change from omega
	  to xapian.omega (patch from Fabrice Colin).  Also rename omega.spec
	  to xapian-omega.spec (rpmbuild looks for any .spec file, but it's
	  more consistent to keep the names in step).

Fri May 04 19:52:44 BST 2007  Olly Betts <olly@survex.com>

	* omindex.cc,scriptindex.cc: Use new TermGenerator convenience methods
	  which take std::string instead of Utf8Iterator.

Fri May 04 13:32:11 BST 2007  Olly Betts <olly@survex.com>

	* Makefile.am,configure.ac,makemanpage.in: Use makemanpage to generate
	  manpages.

Fri May 04 13:30:36 BST 2007  Olly Betts <olly@survex.com>

	* commonhelp.cc: Add missing full stop in description of --stemmer.

Fri May 04 04:10:23 BST 2007  Olly Betts <olly@survex.com>

	* query.cc: Explicitly include stdlib.h since we use atoi().

Thu May 03 15:16:31 BST 2007  Olly Betts <olly@survex.com>

	* Makefile.am,indextext.cc,indextext.h,omindex.cc,scriptindex.cc:
	  Update to use new TermGenerator class.

Thu May 03 04:03:35 BST 2007  Olly Betts <olly@survex.com>

	* ./: Update svn:externals to pull rev8430 of xapian-core's common
	  subdirectory.
	* scriptindex.cc: Remove sleep() wrapper.

Wed May 02 03:26:38 BST 2007  Olly Betts <olly@survex.com>

	* docs/omegascript.txt,query.cc: Removed $freqs as it has been
	  deprecated for ages.

Wed May 02 03:19:18 BST 2007  Olly Betts <olly@survex.com>

	* docs/scriptindex.txt: Explicitly note that index=nopos is deprecated
	  (scriptindex already emits a warning).

Wed May 02 03:17:03 BST 2007  Olly Betts <olly@survex.com>

	* docs/cgiparams.txt: FMT isn't limited to just `a-z' - the
	  actual restriction is that it may not contain `..'.

Wed May 02 03:02:53 BST 2007  Olly Betts <olly@survex.com>

	* scriptindex.cc: Remove -q and -u options - they no longer do
	  anything and are only accepted for compatibility with really old
	  versions (0.6.1 and earlier and 0.7.5 and earlier respectively).

Wed Apr 25 21:47:48 BST 2007  Olly Betts <olly@survex.com>

	* Makefile.am: omega doesn't need indextext.cc.

Wed Apr 25 21:46:25 BST 2007  Olly Betts <olly@survex.com>

	* query.cc: Remove unused `#include "indextext.h"'.

Wed Apr 25 02:37:15 BST 2007  Olly Betts <olly@survex.com>

	* Makefile.am,configure.ac: Add support like xapian-core has for
	  `configure --enable-quiet', `make QUIET=' and `make QUIET=y'.

Mon Apr 23 15:42:24 BST 2007  Olly Betts <olly@survex.com>

	* date.cc,datematchdecider.cc,utils.cc: Fix compilation with GCC 4.3
	  snapshot.

Mon Apr 23 15:38:00 BST 2007  Olly Betts <olly@survex.com>

	* portability/mkdtemp.cc: config.h should always be included first and
	  with angle brackets.  Use safeerrno.h not errno.h.  No special
	  headers are required here for __CYGWIN__, and safesysstat.h provides
	  a two argument wrapper for mkdir, so we don't need any
	  __WIN32__-specific magic either.

Mon Apr 23 12:14:01 BST 2007  Richard Boulton <richard@lemurconsulting.com>

	* portability/mkdtemp.cc: Patch from Charlie Hull to fix windows
	  compilation.
	* scriptindex.cc: #include <time.h> in scriptindex.cc for
	  localtime().

Sat Apr 21 23:31:02 BST 2007  Olly Betts <olly@survex.com>

	* strcasecmp.h: New header containing magic to provide strcasecmp()
	  and strncasecmp().
	* query.cc,utf8convert.cc: Use strcasecmp.h.
	* Makefile.am,cdb_init.cc,cdb_int.h,configfile.cc,getopt.cc,
	  loadfile.cc,md5wrap.cc,omega.cc,omindex-config.cc,omindex.cc,
	  query.cc,scriptindex.cc,utf8convert.cc: Add xapian-core's common/
	  subdirectory as an svn:external so we can (a) share copies of
	  gnu_getopt.h and getopt.cc and (b) make use of the "safeunistd.h"
	  and friends.

Sat Apr 21 23:06:49 BST 2007  Olly Betts <olly@survex.com>

	* metaxmlparse.cc,metaxmlparse.h: Fix summary comments at the top of
	  these two files.

Sat Apr 21 20:42:03 BST 2007  Olly Betts <olly@survex.com>

	* omindex.cc: xapian.h no longer pulls in time.h, which exposes that
	  we weren't explicitly including it here!

Sat Apr 21 20:27:43 BST 2007  Olly Betts <olly@survex.com>

	* configure.ac: We require automake 1.9.5 for xapian-core, so require
	  it here too for consistency.  Turn on automake -Wportability option.

Sat Apr 21 20:24:17 BST 2007  Olly Betts <olly@survex.com>

	* configure.ac: Probe for ssize_t and mode_t and define replacements
	  if we don't find them.

Fri Apr 20 14:38:57 BST 2007  Olly Betts <olly@survex.com>

	* datematchdecider.h,omega.h,datematchdecider.cc: Update return
	  types of MatchDecider and ExpandDecider subclasses.

Wed Apr 18 23:44:36 BST 2007  Olly Betts <olly@survex.com>

	* utf8convert.cc: Fix to compile when USE_ICONV isn't defined (to_utf8
	  is now in the Xapian::Unicode namespace).

Wed Apr 18 23:15:26 BST 2007  Olly Betts <olly@survex.com>

	* docs/cgiparams.txt,query.cc: Remove "bias_weight" and
	  "bias_halflife" CGI parameters since they rely on
	  Enquire::set_bias() which has been removed.

Tue Apr 17 21:45:40 BST 2007  Richard Boulton <richard@lemurconsulting.com>

	* Makefile.am: Link htmlparsetest with Xapian library to get access
	  to noascii_to_utf8.

Tue Apr 17 02:22:42 BST 2007  Olly Betts <olly@survex.com>

	* htmlparse.cc: nonascii_to_utf8 is now in the public API.

Tue Apr 17 00:55:17 BST 2007  Olly Betts <olly@survex.com>

	* Makefile.am,htmlparse.cc,indextext.cc,indextext.h,query.cc,sample.cc,
	  scriptindex.cc,tclUniData.cc,tclUniData.h,utf8convert.cc,utf8itor.cc,
	  utf8itor.h,utf8test.cc: Use the new Unicode API routines in the core
	  Xapian library instead of local copies.

Thu Apr 12 17:04:07 BST 2007  Olly Betts <olly@survex.com>

	* Makefile.am: omega and scriptindex both need tclUniData.cc.

Sat Mar 31 19:58:29 BST 2007  Olly Betts <olly@survex.com>

	* query.cc: $filesize{0} is now "0 bytes", $filesize{1} is now "1
	  byte", $filesize{SIZE} where SIZE is negative is now "".  Fix
	  "comparison of signed and unsigned" warning.  Use "%c" to generate
	  the fractional part.
	* docs/omegascript.txt: Document that $filesize{SIZE} is "" when SIZE
	  is negative.

Sat Mar 31 18:25:55 BST 2007  Olly Betts <olly@survex.com>

	* query.cc: Ensure that the result of snprintf is zero terminated
	  since MSVC's snprintf is broken (by design it seems).
	* query.cc,docs/omegascript.txt: $filesize enhanced to return a
	  decimal point for K, M, and G (e.g. "2.1K" and "4.0M" rather than
	  "2K" and "4M").

Fri Mar 30 19:57:00 BST 2007  Olly Betts <olly@survex.com>

	* portability/mkdtemp.cc: Fixes for mingw.

Fri Mar 30 02:22:59 BST 2007  Olly Betts <olly@survex.com>

	* Makefile.am,scriptindex.cc,utf8truncate.cc,utf8truncate.h: The
	  "truncate" action now knows not to chop off a multibyte utf-8
	  character.

Fri Mar 30 02:19:05 BST 2007  Olly Betts <olly@survex.com>

	* Makefile.am,omindex.cc,sample.cc,sample.h: New sample generating
	  function which normalises all runs of whitespace to a single space,
	  and fixes invalid utf-8 in the sample.  This means we can now index
	  an iso-8859-1 text file and mostly get the same results as if it
	  were utf-8!

Thu Mar 29 23:12:20 BST 2007  Olly Betts <olly@survex.com>

	* scriptindex.cc: Fix optimisation of "load truncate=N" to actually
	  work!

Thu Mar 29 18:54:11 BST 2007  Olly Betts <olly@survex.com>

	* configure.ac: Probe for mkdtemp.
	* Makefile.am: Add portability/mkdtemp.cc to omindex_SOURCES if
	  configure didn't detect it.
	* omindex.cc: Prototype mkdtemp if configure didn't detect it.

Thu Mar 29 18:47:50 BST 2007  Olly Betts <olly@survex.com>

	* portability/mkdtemp.cc: Fix to compile as C++.  Replace isdigit()
	  with a simple range test to avoid locale related quirks.

Thu Mar 29 18:28:25 BST 2007  Olly Betts <olly@survex.com>

	* portability/mkdtemp.cc: Add portable implementation of mkdtemp for
	  use on platforms which don't supply it.

Thu Mar 29 17:22:18 BST 2007  Olly Betts <olly@survex.com>

	* omindex.cc: Index PostScript by converting to PDF with ps2pdf and
	  then indexing that.  This allows us to index PostScript files
	  containing Unicode characters outside of iso-8859-1, and also
	  means we now get metadata from PostScript files.

Thu Mar 29 03:14:55 BST 2007  Olly Betts <olly@survex.com>

	* omega.spec.in: Update to handle documentation being installed in
	  $prefix/share/doc/xapian-omega.

Tue Mar 27 21:42:19 BST 2007  Olly Betts <olly@survex.com>

	* configure.ac: datarootdir is new in 2.60 too, so use datadir when
	  setting docdir for 2.59.

Mon Mar 26 15:47:53 BST 2007  Olly Betts <olly@survex.com>

	* configure.ac: Add code to ensure that docdir is set for autoconf
	  2.59 (starting from 2.60, it is defined as standard).
	* Makefile.am: Use docdir for installing docs.  This means that the
	  documentation now goes in $prefix/share/doc/xapian-omega rather
	  than $prefix/share/doc/omega, which is better really.

Sat Mar 24 17:21:32 GMT 2007  Olly Betts <olly@survex.com>

	* query.cc: Prefer static char[] to static char * (gives better
	  generated code).

Sat Mar 24 17:19:18 GMT 2007  Olly Betts <olly@survex.com>

	* omega.cc: Prefer static char[] to static char * (gives better
	  generated code).

Sat Mar 24 17:16:49 GMT 2007  Olly Betts <olly@survex.com>

	* configfile.cc: Prefer static char[] to static char * (gives better
	  generated code).

Thu Mar 22 01:11:52 GMT 2007  Olly Betts <olly@survex.com>

	* configure.ac: Eliminate libtool probe code for f77, gcj, and rc
	  which speeds up configure and knocks 29% off its size.

Tue Mar 06 01:56:00 GMT 2007  Olly Betts <olly@survex.com>

	* configure.ac: Bump version number to 0.9.10 so that snapshots don't
	  look older than releases.

Sun Mar 04 14:42:18 GMT 2007  Olly Betts <olly@survex.com>

	* TODO: Remove entries which have already been done!

Sat Mar 03 02:24:42 GMT 2007  Olly Betts <olly@survex.com>

	* utf8test.cc: Add single utf-8 sequence decoding tests.

Fri Mar 02 00:18:09 GMT 2007  Olly Betts <olly@survex.com>

	* configure.ac: Perform a link test for posix_fadvise to fix
	  misdetection on HP-UX.

Thu Mar 01 21:48:57 GMT 2007  Olly Betts <olly@survex.com>

	* utf8itor.h: Add cast to suppress warning from aCC.

Thu Mar 01 21:00:56 GMT 2007  Olly Betts <olly@survex.com>

	* configure.ac: Check we can link with libiconv, not just compile.
	  Some of the HP-UX hosts in the HP testdrive seem to have headers
	  but no matching library.

Thu Mar 01 18:02:37 GMT 2007  Olly Betts <olly@survex.com>

	* myhtmlparse.cc: Remove unused function.  Move "#include <string.h>"
	  before any code.

Thu Feb 22 15:45:25 GMT 2007  Olly Betts <olly@survex.com>

	* configure.ac: xapian-config --cxxflags now includes -ptused for
	  SGI's C++ compiler, so we don't need to probe for it here.

Wed Feb 21 15:17:07 GMT 2007  Olly Betts <olly@survex.com>

	* docs/termprefixes.txt: Expand section on boolean prefixes, showing
	  how to generate them using scriptindex, and how to allow them to be
	  selected in an HTML form.

Mon Feb 19 12:51:24 GMT 2007  Olly Betts <olly@survex.com>

	* configure.ac: Previous fix doesn't work.  Just drop -O2 instead -
	  users of SGI's CC can specify "./configure CXXFLAGS=-O2" is they
	  want optimisation.

Sun Feb 18 21:44:09 GMT 2007  Olly Betts <olly@survex.com>

	* configure.ac: For SGI's CC, -g overrides -g3 if it comes afterwards,
	  so we need to modify CXXFLAGS rather than just setting AM_CXXFLAGS.

Sat Feb 17 19:25:04 GMT 2007  Olly Betts <olly@survex.com>

	* docs/overview.txt,omindex.cc: Add support for indexing MS Works
	  documents using wps2text (part of libwps).

Sat Feb 17 19:06:03 GMT 2007  Olly Betts <olly@survex.com>

	* omindex.cc: Don't index empty files.

Fri Feb 16 21:14:35 GMT 2007  Olly Betts <olly@survex.com>

	* NEWS: Add note that Omega < 0.8.0 NEWS entries are in the
	  xapian-core NEWS file.

Fri Feb 16 20:34:10 GMT 2007  Olly Betts <olly@survex.com>

	* indextext.cc: Now I've fixed the bug in UTF-8 decoding, the check
	  for zero length terms is no longer required.

Fri Feb 16 19:34:48 GMT 2007  Olly Betts <olly@survex.com>

	* tclUniData.h,utf8itor.h: The tcl unicode routines only have tables
	  for characters in the BMP.  For other characters, assume they're
	  word characters, but can't be forced to lowercase.

Fri Feb 16 19:19:11 GMT 2007  Olly Betts <olly@survex.com>

	* utf8itor.cc: Fix bug in decoding of 4 byte utf-8 sequences
	  - the returned value was 0x400000 too large!  Fixes bug#106.

Thu Feb 15 19:42:36 GMT 2007  Olly Betts <olly@survex.com>

	* indextext.cc,query.cc: Keep embedded apostrophe's in terms rather
	  than relying on generating a phrase search for them.

Thu Feb 15 05:38:12 GMT 2007  Olly Betts <olly@survex.com>

	* Makefile.am,datematchdecider.cc,datematchdecider.h,
	  docs/cgiparams.txt,query.cc: Add an alternative implementation
	  of date range filtering which uses a MatchDecider.  This allows
	  everything that the existing implementation does, plus you can
	  support sorting on a choice of dates (e.g. first published or
	  last updated), and filtering works to a resolution of a minute
	  rather than a day.  Since omindex now adds the last modified
	  date as value 0, this will work with omindex.

Thu Feb 15 04:38:32 GMT 2007  Olly Betts <olly@survex.com>

	* configure.ac: SGI's CC needs -g3 instead of -g if we want to use
	  any -O option.

Sat Feb 10 20:53:14 GMT 2007  Olly Betts <olly@survex.com>

	* md5.cc: Fix reversed preprocessor conditional so that we generate
	  correct MD5 checksums on big endian platforms.

Sat Feb 10 20:19:23 GMT 2007  Olly Betts <olly@survex.com>

	* md5.cc: No need to byte swap when we've just zero filled!

Sat Feb 10 18:54:33 GMT 2007  Olly Betts <olly@survex.com>

	* indextext.cc,query.cc: Prefer Xapian::Stem::operator() to
	  Xapian::Stem::stem_word().

Fri Feb 09 05:53:29 GMT 2007  Olly Betts <olly@survex.com>

	* docs/omegascript.txt: Rewrite introductory paragraph.  Note that
	  whitespace is significant, and add explicit warning to $setmap.

Mon Jan  1 01:56:56 GMT 2007  Richard Boulton <richard@lemurconsulting.com>

	* indextext.cc: Fix parsing of text containing certain unicode
	  characters.  Such text could have resulted in zero length terms
	  being added to documents.  (The minimal example I found causing
	  this problem was a document containing only the unicode character
	  0x28a0f, which is a CJK Unified Ideograph).

	  Addresses bug #106, though may not be a complete fix - see the
	  bug for details.

Sun Dec 31 17:22:56 GMT 2006  Richard Boulton <richard@lemurconsulting.com>

	* scriptindex.cc: Update short option list for scriptindex to match
	  documented usage (-h, -V and -s were not working).

Thu Dec 21 14:57:28 GMT 2006  Olly Betts <olly@survex.com>

	* query.cc: Remove support for xB, xDATE1, xDATE2, xDAYSMINUS,
	  and xDEFAULTOP which were deprecated in favour of xFILTER in
	  0.7.5 (over 3 years ago).

Thu Dec 21 14:52:38 GMT 2006  Olly Betts <olly@survex.com>

	* docs/cgiparams.txt: Remove documentation of the removed deprecated
	  aliases.

Thu Dec 21 14:39:04 GMT 2006  Olly Betts <olly@survex.com>

	* omega.cc,query.cc: Remove deprecated aliases for CGI parameters
	  (deprecated in 0.6.3 or 0.6.5, more than 3.5 years ago):
	  RAW_SEARCH (now RAWSEARCH), DATE1 (now START), DATE2 (now END),
	  DAYSMINUS (now SPAN but with slightly different semantics),
	  and MIN_HITS (now MINHITS).

Thu Dec 21 01:04:00 GMT 2006  Olly Betts <olly@survex.com>

	* utf8convert.cc: Fix headers included for iconv and not-iconv.

Wed Dec 20 23:53:41 GMT 2006  Olly Betts <olly@survex.com>

	* configure.ac,utf8convert.cc: If iconv isn't found by configure, fall
	  back on simple conversion routines which handle iso-8859-1.
	  Configuring --without-iconv forces these routines to be used.
	  Configuring --with-iconv forces configure to fail if it can't find
	  iconv.

Tue Dec 19 20:35:04 GMT 2006  Olly Betts <olly@survex.com>

	* utf8itor.h: Need <string.h> for strlen.

Tue Dec 19 19:53:52 GMT 2006  Olly Betts <olly@survex.com>

	* Makefile.am,configure.ac: Add "-liconv" if it's needed.  If we're on
	  OS X, also check for libiconv installed with fink.

Fri Dec 15 05:43:40 GMT 2006  Olly Betts <olly@survex.com>

	* values.h: Add include guard.

Sun Dec 10 04:33:26 GMT 2006  Olly Betts <olly@survex.com>

	* query.cc: Fix $substr{} with negative start to actually work.  Fix
	  $substr{} to never cause a C++ exception.
	* docs/omegascript.txt,query.cc: Enhance $substr{} to accept a
	  negative length (meaning to count back from the end of the string).

Sun Dec 10 03:05:09 GMT 2006  Olly Betts <olly@survex.com>

	* commonhelp.cc: "--help" now says that the default stemming language
	  is "english"

Thu Nov 16 23:06:25 GMT 2006  Olly Betts <olly@survex.com>

	* docs/omegascript.txt,query.cc,utils.cc,utils.h: Add $weight command
	  to OmegaScript which returns the raw document weight - mostly useful
	  for debugging purposes.

Thu Nov 16 04:02:10 GMT 2006  Olly Betts <olly@survex.com>

	* omega.spec.in: Remove "." from the end of the Summary.

Thu Nov 16 03:03:25 GMT 2006  Olly Betts <olly@survex.com>

	* configure.ac: As of xapian-core 0.8.0, XO_LIB_XAPIAN doesn't need to
	  be called with arguments if you want a hard requirement on xapian,
	  so remove the arguments.

Thu Nov 16 02:07:31 GMT 2006  Olly Betts <olly@survex.com>

	* configure.ac: Change the project name to "xapian-omega" since that's
	  what the RPMs and Debian packages call it (there's a Rogue-like game
	  called Omega).

Thu Nov 16 02:01:55 GMT 2006  Olly Betts <olly@survex.com>

	* omega.cc: Fix backwards setting of sort_after.  Fix generation of
	  sort setup flags for filters.

Thu Nov 16 01:21:32 GMT 2006  Olly Betts <olly@survex.com>

	* docs/cgiparams.txt,omega.cc,omega.h,query.cc: Implement new CGI
	  parameters for finer control of sorting and ranking - SORTAFTER
	  and DOCIDORDER.
	* omega.cc: Set up the filters variable so we know to revert to
	  page 1 if the sorting options are changed.

Tue Nov 14 15:27:09 GMT 2006  Olly Betts <olly@survex.com>

	* md5test.cc: Need <stdio.h> for sprintf.

Tue Nov 14 03:19:13 GMT 2006  Olly Betts <olly@survex.com>

	* configure.ac: Note a couple of platforms which take the different
	  iconv input types.

Tue Nov 14 03:16:37 GMT 2006  Olly Betts <olly@survex.com>

	* configure.ac,utf8convert.cc: The input pointer to iconv can be
	  either "char **" or "const char **" so probe at configure time.

Mon Nov 13 20:22:50 GMT 2006  Olly Betts <olly@survex.com>

	* utf8convert.cc: Need <algorithm> for swap().

Mon Nov 13 02:27:51 GMT 2006  Olly Betts <olly@survex.com>

	* Makefile.am,md5test.cc: Add tests for md5 code.

Mon Nov 13 02:06:51 GMT 2006  Olly Betts <olly@survex.com>

	* Merge in utf8 branch:

	Fri Sep 15 06:03:50 BST 2006  Olly Betts <olly@survex.com>

		* utf8convert.cc: Compilation fix for Sun C++.

	Thu Sep 14 23:55:20 BST 2006  Olly Betts <olly@survex.com>

		* Makefile.am,htmlparse.cc,htmlparse.h,indextext.cc,
		  indextext.h,makesymboltabh.pl,myhtmlparse.cc,myhtmlparse.h,
		  namedentities.h,omindex.cc,query.cc,scriptindex.cc,
		  symboltab.h,tclUniData.cc,tclUniData.h,utf8convert.cc,
		  utf8convert.h,utf8itor.cc,utf8itor.h, utf8test.cc: Convert
		  to work in UTF-8.

Thu Nov 09 00:20:19 GMT 2006  Olly Betts <olly@survex.com>

	* NEWS,configure.ac: Update for 0.9.9.

Wed Nov 08 22:45:10 GMT 2006  Olly Betts <olly@survex.com>

	* omega.spec.in: Run "autoreconf --force" to avoid rpath on x86_64
	  FC6.

Sun Nov 05 17:08:48 GMT 2006  Olly Betts <olly@survex.com>

	* scriptindex.cc: The "date" action was modifying the value it
	  operated on, which it isn't meant to do - fixed.

Sun Nov 05 02:25:48 GMT 2006  Olly Betts <olly@survex.com>

	* query.cc: Report an error if $setmap is called with an even number
	  of parameters.

Thu Nov 02 16:08:27 GMT 2006  Olly Betts <olly@survex.com>

	* NEWS,configure.ac: Update for 0.9.8.

Thu Nov 02 15:43:31 GMT 2006  Olly Betts <olly@survex.com>

	* configure.ac: Update comment about "-ptused".

Wed Nov 01 16:23:13 GMT 2006  Olly Betts <olly@survex.com>

	* cdb_init.cc: Fix warning in mingw build.

Wed Nov 01 13:43:54 GMT 2006  Olly Betts <olly@survex.com>

	* cdb_init.cc,query.cc: Fix warnings.

Wed Nov 01 04:00:20 GMT 2006  Olly Betts <olly@survex.com>

	* md5.cc,md5.h: Fix warnings about changing alignment requirements
	  when casting pointers.

Tue Oct 31 02:47:23 GMT 2006  Olly Betts <olly@survex.com>

	* cdb_init.cc,configure.ac,getopt.cc,omega.cc,query.cc,scriptindex.cc:
	  Enable more warnings for GCC (and fix them in the code).  Enable
	  appropriate warnings for Intel's C++ compiler.

Tue Oct 31 00:02:19 GMT 2006  Olly Betts <olly@survex.com>

	* htmlparsetest.cc,omindex.cc: Fix GCC warnings.

Mon Oct 30 23:57:09 GMT 2006  Olly Betts <olly@survex.com>

	* query.cc: $substr where the start is negative and longer than the
	  string (e.g. $substr{abcd,-5,1}) should now work as intended.

Mon Oct 30 21:02:18 GMT 2006  Olly Betts <olly@survex.com>

	* scriptindex.cc: Fix GCC warnings uncovered by actually substituting
	  AM_CXXFLAGS.

Mon Oct 30 21:01:26 GMT 2006  Olly Betts <olly@survex.com>

	* configure.ac: Actually substitute AM_CXXFLAGS in the Makefile.
	* configure.ac: Fix AM_CXXFLAGS for IRIX.

Sat Oct 28 12:31:31 BST 2006  Olly Betts <olly@survex.com>

	* myhtmlparse.cc: Add missing "#include <ctype.h>".

Sat Oct 28 02:23:09 BST 2006  Olly Betts <olly@survex.com>

	* htmlparse.cc,indextext.cc,indextext.h,myhtmlparse.cc,omega.cc,
	  omega.h,omindex.cc,query.cc,scriptindex.cc: Ensure that we always
	  pass an unsigned char value to isupper(), toupper(), etc as they
	  are undefined on other values (glibc makes them work for signed
	  char values too, but this is an extension).

Fri Oct 27 00:36:34 BST 2006  Olly Betts <olly@survex.com>

	* configure.ac,md5.h,values.h: HAVE_STDINT_H is already defined
	  by autoconf based on trying the C compiler with AC_CHECK_HEADERS
	  so define HAVE_WORKING_STDINT_H instead.

Wed Oct 25 01:36:43 BST 2006  Olly Betts <olly@survex.com>

	* configure.ac: Need a more sophisticated test for the stdint.h
	  problem on IRIX.

Tue Oct 24 02:12:13 BST 2006  Olly Betts <olly@survex.com>

	* metaxmlparse.cc,omega.h: Fix warnings from SGI's C++ compiler.

Tue Oct 24 02:11:11 BST 2006  Olly Betts <olly@survex.com>

	* htmlparse.cc,query.cc,scriptindex.cc: Remove unused static
	  functions.

Tue Oct 24 01:51:05 BST 2006  Olly Betts <olly@survex.com>

	* configure.ac: Pass magic options to SGI's C++ compiler to allow
	  linking of templates to work.

Tue Oct 24 00:46:06 BST 2006  Olly Betts <olly@survex.com>

	* configure.ac: IRIX doesn't allow stdint.h to be included from C++
	  code, so we need a smarter configure test than AC_CHECK_HEADERS.

Sun Oct 22 03:30:11 BST 2006  Olly Betts <olly@survex.com>

	* configure.ac: Tell AC_CHECK_HEADERS to suppress its backward
	  compatibility mode, so it only checks headers with the compiler.
	  This speeds up configure a little, and is what we do elsewhere.

Tue Oct 10 17:21:13 BST 2006  Olly Betts <olly@survex.com>

	* NEWS: Update for actual 0.9.7 release.

Mon Oct 09 18:26:14 BST 2006  Olly Betts <olly@survex.com>

	* docs/termprefixes.txt: "$setmap{title,S}" should be
	  "$setmap{prefix,title,S}".

Sun Oct 08 21:43:16 BST 2006  Olly Betts <olly@survex.com>

	* NEWS,configure.ac: Update for 0.9.7.

Fri Sep 15 16:56:49 BST 2006  Olly Betts <olly@survex.com>

	* cgiparam.cc: Compilation fix for Sun C++.

Fri Sep 15 06:00:50 BST 2006  Olly Betts <olly@survex.com>

	* configure.ac,query.cc: Compilation fix for Sun C++.

Thu Sep 14 15:41:33 BST 2006  Olly Betts <olly@survex.com>

	* htmlparse.cc: Include <stdlib.h> so atoi() is prototyped.

Wed Sep 13 16:37:32 BST 2006  Olly Betts <olly@survex.com>

	* configure.ac,md5.h,values.h: Use stdint.h if we have it.

Tue Sep 12 11:57:16 BST 2006  Olly Betts <olly@survex.com>

	* myhtmlparse.cc: Need "#include <string.h>" for strchr.

Mon Sep 11 20:24:27 BST 2006  Olly Betts <olly@survex.com>

	* values.h: Only want our own ntohl for MS Windows.

Mon Sep 11 16:36:54 BST 2006  Olly Betts <olly@survex.com>

	* omega.cc,query.cc: Now xapian-config will switch Sun's C++ compiler
	  into ANSI C++ compliant mode, so clean out all our special cased
	  bits of code.

Mon Sep 11 14:23:44 BST 2006  Olly Betts <olly@survex.com>

	* md5.h,values.h: Apply previous fix for DJGPP too.

Sun Sep 10 19:04:17 BST 2006  Olly Betts <olly@survex.com>

	* md5.h,values.h: Using htonl from winsock.h requires use to link
	  with the winsock DLL, which is overkill so just add a simple
	  implementation for htonl - we know MS Windows is little-endian.

Sat Sep 09 21:48:22 BST 2006  Olly Betts <olly@survex.com>

	* md5.h,values.h: Sigh, winsock.h uses u_long instead of uint32_t
	  in the htonl prototype.

Sat Sep 09 19:19:15 BST 2006  Olly Betts <olly@survex.com>

	* omindex.cc: Fix typo in previous commit.

Sat Sep 09 17:11:40 BST 2006  Olly Betts <olly@survex.com>

	* configure.ac,omindex.cc: Mingw doesn't have sys/wait.h or
	  WEXITSTATUS.

Sat Sep 09 16:44:29 BST 2006  Olly Betts <olly@survex.com>

	* md5.h,values.h: On MS Windows, we need to #include <winsock.h>.

Fri Sep 08 08:01:15 BST 2006  Olly Betts <olly@survex.com>

	* query.cc: Sun C++'s std::count() isn't very "std" -- it has the
	  wrong prototype!

Fri Sep 08 03:39:14 BST 2006  Olly Betts <olly@survex.com>

	* md5.h,values.h: openbsd needs arpa/inet.h to be included before
	  netinet/in.h.

Wed Sep 06 21:31:33 BST 2006  Olly Betts <olly@survex.com>

	* md5wrap.cc: #include <unistd.h>

Wed Sep 06 18:03:23 BST 2006  Olly Betts <olly@survex.com>

	* Makefile.am: Ship values.h.

Wed Sep 06 03:52:27 BST 2006  Olly Betts <olly@survex.com>

	* configfile.cc: Changed my mind - don't allow comments on the end of
	  lines.
	* docs/overview.txt: Document that omega.conf can have comments and
	  blank lines in.

Wed Sep 06 03:46:16 BST 2006  Olly Betts <olly@survex.com>

	* configfile.cc,omega.conf: Fix code which reads omega.conf to be line
	  based as documented rather than the wacky whitespace based scheme
	  that was actually implemented.  Allow "#" comments and blank lines
	  in omega.conf.

Wed Sep 06 01:26:17 BST 2006  Olly Betts <olly@survex.com>

	* omindex.cc: If popen() fails, treat it as a read error.

Wed Sep 06 00:49:47 BST 2006  Olly Betts <olly@survex.com>

	* omindex.cc: Fix escaping of filenames to cast characters to
	  "unsigned char" so that isalnum() works correctly everywhere.
	  Not a security hole as dangerous characters were still being
	  escaped.

Tue Sep 05 06:49:30 BST 2006  Olly Betts <olly@survex.com>

	* Makefile.am: Run htmlparsetest on "make check".

Tue Sep 05 06:46:18 BST 2006  Olly Betts <olly@survex.com>

	* Makefile.am,htmlparse.cc,htmlparse.h,metaxmlparse.cc,metaxmlparse.h,
	  myhtmlparse.h,omindex.cc,xmlparse.cc,xmlparse.h: Parse the XML from
	  OpenDocument and OpenOffice using new subclasses of HtmlParser.
	  Only extract meta.xml once.

Tue Sep 05 06:45:02 BST 2006  Olly Betts <olly@survex.com>

	* Makefile.am,htmlparsetest.cc: Add htmlparsetest which tests the
	  MyHtmlParser class.

Tue Sep 05 04:36:46 BST 2006  Olly Betts <olly@survex.com>

	* omindex.cc: Note UTF-8 runes for pdfinfo and pdftotext.

Tue Sep 05 04:29:21 BST 2006  Olly Betts <olly@survex.com>

	* omindex.cc: Only run pdfinfo once and pull out the
	  fields we want using string operations, instead of
	  running it twice filtered through sed.

Tue Sep 05 03:53:00 BST 2006  Olly Betts <olly@survex.com>

	* htmlparse.cc,htmlparse.h: Don't get confused by "a<b" in
	  Javascript in a <script> tag.  Fixes bug#91.

Sat Sep 02 04:29:12 BST 2006  Olly Betts <olly@survex.com>

	* omindex.cc: Call pclose() not fclose() on a FILE* obtained from
	  popen().  If a filter program isn't installed, then don't try it
	  again for the same extension (not perfect but an improvement -
	  previously we indexed an empty document!)

Sat Sep 02 02:07:30 BST 2006  Olly Betts <olly@survex.com>

	* Makefile.am,configure.ac,docs/omegascript.txt,md5.cc,md5.h,
	  md5wrap.cc,md5wrap.h,omindex.cc,query.cc,values.h: Generate
	  an MD5 checksum of each file indexed and store it in value #1
	  to allow duplicates to be collapsed.  Add $pack and $unpack
	  OmegaScript commands to allow big endian binary values to
	  be encoded and decoded.  Add the file last modified time
	  as value #0.

Fri Sep 01 04:37:09 BST 2006  Olly Betts <olly@survex.com>

	* omindex.cc: Tweak comment and whitespace.

Fri Sep 01 04:19:39 BST 2006  Olly Betts <olly@survex.com>

	* README: Update reference to "CVS" to say "SVN".

Thu Aug 31 20:22:33 BST 2006  Olly Betts <olly@survex.com>

	* loadfile.cc: #include <algorithm> for std::min().

Thu Aug 31 02:35:36 BST 2006  Olly Betts <olly@survex.com>

	* loadfile.cc: More missing #include-s.

Thu Aug 31 01:53:31 BST 2006  Olly Betts <olly@survex.com>

	* loadfile.cc: Add #include <unistd.h>.

Wed Aug 30 23:21:49 BST 2006  Olly Betts <olly@survex.com>

	* Makefile.am: Include loadfile.h in the tarball.

Mon Aug 28 18:09:28 BST 2006  Olly Betts <olly@survex.com>

	* omindex.cc: Don't generate 'W' terms since omega doesn't use them.

Mon Aug 28 03:06:46 BST 2006  Olly Betts <olly@survex.com>

	* query.cc,templates/query: Use '\t' to separate terms in xP since
	  filter terms might contain '.'.  Fixes bug#87.

Sun Aug 27 01:36:40 BST 2006  Olly Betts <olly@survex.com>

	* indextext.cc: Don't generate terms with more than 3 trailing
	  symbols ('-', '+', or '#').

Sun Aug 27 01:11:45 BST 2006  Olly Betts <olly@survex.com>

	* omindex.cc: Added "size" field to document data; don't add "modtime"
	  field if the timestamp is (time_t)-1.

Sun Aug 27 00:36:12 BST 2006  Olly Betts <olly@survex.com>

	* omindex.cc,templates/query,utils.cc,utils.h: Store the file's last
	  modified time in the document data as "modtime" so it shows up in
	  search results (and tweak the query template so the display of this
	  information looks nicer).

Fri Aug 25 22:55:23 BST 2006  Olly Betts <olly@survex.com>

	* docs/overview.txt,omindex.cc: Run xls2csv on MS Excel files; run
	  catppt on MS Powerpoint files; also index MS Word templates (.dot).

Thu Aug 24 21:40:10 BST 2006  Olly Betts <olly@survex.com>

	* htmlparse.cc: Support htdig's "ignore this bit" comments.

Thu Aug 24 12:55:26 BST 2006  Olly Betts <olly@survex.com>

	* query.cc: Fix $highlight{} to work with capitalised words (it used
	  to work but regressed in 0.8.2).

Thu Aug 24 12:38:50 BST 2006  Olly Betts <olly@survex.com>

	* Makefile.am,omindex.cc,query.cc: Use the new routines in loadfile.cc
	  to replace code to do the same thing in omindex and omega.

Thu Aug 24 12:37:16 BST 2006  Olly Betts <olly@survex.com>

	* scriptindex.cc: Fix handling of check whether a record has content
	  in the case where the same field is processed more than once.

Thu Aug 24 12:35:32 BST 2006  Olly Betts <olly@survex.com>

	* Makefile.am,docs/scriptindex.txt,loadfile.cc,loadfile.h,
	  scriptindex.cc: Add new "load" action to allow the contents of an
	  external file to be loaded.

Thu Aug 24 12:05:23 BST 2006  Olly Betts <olly@survex.com>

	* configure.ac: Check for strftime.

Sun Jul 09 01:40:09 BST 2006  Olly Betts <olly@survex.com>

	* docs/omegascript.txt: Note that (by design) an omegascript template
	  can't contain an infinite loop.

Sun May 21 11:42:54 BST 2006  Olly Betts <olly@survex.com>

	* Makefile.am: Make use of the dist_ prefix to avoid having to list
	  files in EXTRA_DIST as well as in *_SCRIPTS, *_DATA, and man_MANS.
	* Makefile.am: Prefer $(sysconfdir) to @sysconfdir@ since the former
	  can be overridden on the "make" command line.

Sat May 20 06:16:27 BST 2006  Olly Betts <olly@survex.com>

	* Makefile.am,configure.ac: Specify required automake version in
	  the call to AM_INIT_AUTOMAKE in configure.ac.

Thu May 18 14:12:13 BST 2006  Olly Betts <olly@survex.com>

	* docs/overview.txt,docs/quickstart.txt: Use the default path to the
	  database directories in examples.  Tweak the formatting in a few
	  places.  Give a path to the omega CGI binary in the example showing
	  how to run it from the command line.

Wed May 17 15:28:01 BST 2006  Olly Betts <olly@survex.com>

	* omega.spec.in: Fix so that the documentation gets packaged.

Tue May 16 06:56:26 BST 2006  Olly Betts <olly@survex.com>

	* configure.ac: Remove unused variable from snprintf testing code.

Mon May 15 02:18:01 BST 2006  Olly Betts <olly@survex.com>

	* NEWS,configure.ac: Updated for 0.9.6.

Sat May 13 20:43:08 BST 2006  Olly Betts <olly@survex.com>

	* configure.ac: Update snprintf detection to match xapian-core.

Fri May 12 20:12:40 BST 2006  Olly Betts <olly@survex.com>

	* docs/omegascript.txt: Clarified description of $now.

Thu Apr 27 23:45:26 BST 2006  Olly Betts <olly@survex.com>

	* docs/omegascript.txt,query.cc: Added new OmegaScript commands
	  $filterterms and $substr.

Thu Apr 27 18:37:50 BST 2006  Olly Betts <olly@survex.com>

	* scriptindex.cc: Use const reference instead of just a reference.

Sun Apr 23 18:32:20 BST 2006  Olly Betts <olly@survex.com>

	* scriptindex.cc: Fix "index" and "indexnopos" without a prefix to
	  set the weight correctly (bug introduced in 0.9.5).

Wed Apr 19 13:37:15 BST 2006  Fabrice Colin

	* omega.spec.in: Create and package /var/lib/omega/cdb and
	  /var/log/omega.

Tue Apr 11 19:29:34 BST 2006  Olly Betts <olly@survex.com>

	* configure.ac,htmlparse.cc,query.cc,scriptindex.cc: Disable MSVC
	  warning 4800 (on int to bool conversions) in config.h and then we
	  can remove the "fixes" elsewhere.

Mon Apr 10 16:26:08 BST 2006  Olly Betts <olly@survex.com>

	* date.cc,hashterm.cc,htmlparse.cc,omega.cc,omindex.cc,query.cc,
	  scriptindex.cc: Fix MSVC7 warnings.

Sat Apr 08 20:04:33 BST 2006  Olly Betts <olly@survex.com>

	* NEWS,configure.ac: Updated for 0.9.5.

Fri Apr 07 16:45:36 BST 2006  Olly Betts <olly@survex.com>

	* omindex.cc,query.cc: Tweak for MSVC compilation.

Fri Apr 07 03:23:22 BST 2006  Olly Betts <olly@survex.com>

	* omega.spec.in: Man pages may be gzipped.

Thu Apr 06 14:28:08 BST 2006  Olly Betts <olly@survex.com>

	* README: Add pointer to documentation.

Thu Apr 06 03:32:21 BST 2006  Olly Betts <olly@survex.com>

	* omega.spec.in: Include man pages in RPM.

Thu Apr 06 03:06:56 BST 2006  Olly Betts <olly@survex.com>

	* Makefile.am,commonhelp.cc,commonhelp.h,configure.ac,omindex.cc,
	  scriptindex.cc: Add man pages for omindex and scriptindex.

Thu Apr 06 02:56:09 BST 2006  Olly Betts <olly@survex.com>

	* mbox2omega.script: Use new "hash" command.

Wed Apr 05 19:29:14 BST 2006  Olly Betts <olly@survex.com>

	* Makefile.am,docs/scriptindex.txt,hashterm.cc,hashterm.h,
	  omindex.cc,scriptindex.cc: Add new "hash" command to allow hashed
	  terms to be generated from long URLs like omindex does.
	* htdig2omega.script: Use new "hash" command.
	* scriptindex.cc: Fix "useless weight" warning to not incorrectly
	  fire when "index" or "indexnopos" has no parameter.

Wed Apr 05 15:03:28 BST 2006  Olly Betts <olly@survex.com>

	* scriptindex.cc: Check if we successfully opened the index script
	  and give an error if not.

Fri Mar 10 05:21:13 GMT 2006  Olly Betts <olly@survex.com>

	* dbi2omega: Check DBIDRIVER environmental variable to allow a driver
	  other than mysql to be specified without modifying the script.

Wed Mar 01 02:28:57 GMT 2006  Olly Betts <olly@survex.com>

	* scriptindex.cc: Don't repeat the "note" part of warnings; Warn if
	  "unique=<prefix>" is used without a corresponding "boolean=<prefix>";
	  Warn that "index=nopos" is deprecated and should be replaced by
	  "indexnopos".

Tue Feb 28 23:46:57 GMT 2006  Olly Betts <olly@survex.com>

	* scriptindex.cc: Report a useless weight action, even if it's
	  followed by another non-useless action (e.g. field); convert weight
	  actions into a numeric parameter on index and indexnopos Action
	  objects; add explanatory text "(note that actions are executed from
	  left to right)" when reporting useless actions.

Sun Feb 26 00:25:10 GMT 2006  Olly Betts <olly@survex.com>

	* query.cc: Fix $opt[fieldnames] handling.  Previously it would try
	  to kick in if you didn't set fieldnames but set any alphabetically
	  later option!

Tue Feb 21 00:18:25 GMT 2006  Olly Betts <olly@survex.com>

	* configure.ac,NEWS: Updated for 0.9.4.

Sun Feb 19 23:20:49 GMT 2006  Olly Betts <olly@survex.com>

	* COPYING: Updated FSF address.

Thu Feb 16 00:10:22 GMT 2006  Olly Betts <olly@survex.com>

	* NEWS,configure.ac: Updated for 0.9.3.

Wed Feb 08 13:01:15 GMT 2006  Olly Betts <olly@survex.com>

	* templates/query: Make the page title shorter so there's more chance
	  it will fit on icon bars, etc.

Wed Feb 08 10:08:24 GMT 2006  Olly Betts <olly@survex.com>

	* docs/overview.txt: Add pointer to documentation of the supported
	  query syntax.

Mon Feb 06 15:19:17 GMT 2006  Olly Betts <olly@survex.com>

	* docs/termprefixes.txt: Fix typo.

Sat Jan 14 22:40:43 GMT 2006  Olly Betts <olly@survex.com>

	* configure.ac: Copy over fixed snprintf checks from xapian-core.

Fri Jan 13 03:21:15 GMT 2006  Olly Betts <olly@survex.com>

	* configure.ac: The configure test for snprintf uses memcmp, so
	  we need to "#include <string.h>" for it to work reliably.

Mon Jan 09 04:23:54 GMT 2006  Olly Betts <olly@survex.com>

	* date.cc,query.cc: Add "#include <stdarg.h>" where we use
	  va_list, etc.

Mon Jan 09 04:17:54 GMT 2006  Olly Betts <olly@survex.com>

	* cdb_init.cc: Fix more compilation issues with cdb no-mmap code.

Mon Jan 09 03:42:18 GMT 2006  Olly Betts <olly@survex.com>

	* omega.cc,utils.cc,utils.h: Replace remaining use of split with
	  a direct walk of the string.

Mon Jan 09 03:19:49 GMT 2006  Olly Betts <olly@survex.com>

	* query.cc: Don't split strings of docids in R parameters into a
	  vector<string> - just walk the string directly.  The code is
	  as simple, and much more efficient if a lot of documents are
	  marked relevant.

Mon Jan 09 02:46:34 GMT 2006  Olly Betts <olly@survex.com>

	* Makefile.am,date.cc,omindex.cc,query.cc,scriptindex.cc,utils.cc,
	  utils.h: Use snprintf where available.

Sun Jan 08 22:41:47 GMT 2006  Olly Betts <olly@survex.com>

	* cdb_init.cc: Fixed malloc-based version to compile.

Sun Jan 08 21:05:46 GMT 2006  Olly Betts <olly@survex.com>

	* cdb_find.cc,cdb_hash.cc,cdb_unpack.cc: #include <config.h>.
	* configure.ac: Test for mmap.
	* cdb_init.cc: If mmap isn't found, and this isn't WIN32 fall back on
	  the very crude approach of loading the whole file into a malloc-ed
	  block.  For a small cdb file, that'll give acceptable performance
	  at least.

Fri Jan 06 21:29:37 GMT 2006  Olly Betts <olly@survex.com>

	* symboltab.h: Fix A after \xbf being interpereted as an overlong
	  escape sequence.

Fri Jan 06 21:26:57 GMT 2006  Olly Betts <olly@survex.com>

	* query.cc: Fix printf type mismatch on 64 bit platforms.

Fri Jan 06 21:00:34 GMT 2006  Olly Betts <olly@survex.com>

	* docs/omegascript.txt,query.cc: Added $find{LIST,STRING}.

Fri Jan 06 20:52:31 GMT 2006  Olly Betts <olly@survex.com>

	* symboltab.h: Write top-bit set characters using \xXX notation to
	  avoid warnings from Intel's C++ compiler.

Fri Jan 06 18:15:42 GMT 2006  Olly Betts <olly@survex.com>

	* query.cc: Removed unused variable.

Fri Jan 06 18:14:33 GMT 2006  Olly Betts <olly@survex.com>

	* query.cc: Cast time_t to unsigned long to avoid problems on 64bit
	  platforms.

Fri Jan 06 18:12:38 GMT 2006  Olly Betts <olly@survex.com>

	* docs/omegascript.txt: Note in the $cgi description that it returns
	  an arbitrary value if there's more than one, and pointing to
	  $cgilist.

Thu Jan 05 05:54:58 GMT 2006  Olly Betts <olly@survex.com>

	* cdb_init.cc: Fix mingw compilation.

Thu Jan 05 03:24:07 GMT 2006  Olly Betts <olly@survex.com>

	* cdb_init.cc: Fix to hopefully compile on Solaris which has a broken
	  sys/mman.h when used from C++.

Wed Jan 04 20:44:44 GMT 2006  Olly Betts <olly@survex.com>

	* query.cc: Fixed to compile with GCC 3.0.

Wed Jan 04 04:33:15 GMT 2006  Olly Betts <olly@survex.com>

	* Makefile.am,cdb.h,cdb_find.cc,cdb_hash.cc,cdb_init.cc,cdb_int.h,
	  cdb_unpack.cc,configfile.cc,configfile.h,docs/omegascript.txt,
	  omega.conf,query.cc: Add $lookup{CDBFILE,KEY} command to perform
	  a lookup in a CDB file.

Wed Jan 04 03:06:31 GMT 2006  Olly Betts <olly@survex.com>

	* docs/omegascript.txt,docs/overview.txt,query.cc: Added new feature
	  which allows you to avoid storing fieldnames in every document
	  (which can save a lot of disk space for a large database).  Instead
	  you just store the field values, one per line, and add something
	  like "$set{fieldnames,$split{caption sample url}}" to the
	  OmegaScript template to specify the fieldnames to use.
	* docs/omegascript.txt,query.cc: Add new "$split{}" command which
	  splits a string to give an OmegaScript list.
	* query.cc: Fix $url{} to escape "+" to "%2b".
	* query.cc: Speed up $highlight{} - only compare terms which are the
	  same length.

Tue Jan 03 22:38:01 GMT 2006  Olly Betts <olly@survex.com>

	* configfile.cc: Rename file_readable() to file_exists() to better
	  reflect what the function actually does!

Tue Jan 03 17:43:40 GMT 2006  Olly Betts <olly@survex.com>

	* templates/opensearch: Add missing escaping.

Mon Dec 19 10:27:30 GMT 2005  Olly Betts <olly@survex.com>

	* Makefile.am,commonhelp.cc,commonhelp.h,docs/overview.txt,omindex.cc,
	  scriptindex.cc: Add "--stemmer" option to omindex and scriptindex
	  to allow the stemming language to be set.
	* omindex.cc,scriptindex.cc: More consistent --help and --version
	  output.  Update FSF address.

Mon Dec 19 06:03:31 GMT 2005  Olly Betts <olly@survex.com>

	* query.cc: Explicitly use "unsigned char" when %-encoding in $url
	  so that top bit set characters are correctly handled on platforms
	  where char is signed by default.

Sun Dec 11 09:30:44 GMT 2005  Olly Betts <olly@survex.com>

	* templates/godmode: If a non-existant docid is specified, report the
	  error and prompt the user to enter another docid.  Fixes bug#60.

Sun Dec 11 09:27:18 GMT 2005  Olly Betts <olly@survex.com>

	* docs/cgiparams.txt,omega.cc,omega.h,query.cc: Add "SORTREVERSE"
	  CGI parameter which allows the sort order to be reversed when
	  sorting on a value.  Remove "SORTBANDS" CGI parameter since it
	  no longer does anything.

Sun Dec 11 09:26:14 GMT 2005  Olly Betts <olly@survex.com>

	* omindex.cc: Improve wording of comment.

Sun Dec 11 09:22:58 GMT 2005  Olly Betts <olly@survex.com>

	* docs/overview.txt,omindex.cc: Add support for OpenDocument format
	  mimetypes and extensions out of the box.

Sun Dec 11 09:16:57 GMT 2005  Olly Betts <olly@survex.com>

	* docs/omegascript.txt,query.cc: If executing an OmegaScript command
	  causes a Xapian exception to be thrown, catch it and copy the error
	  message into error_msg (which is read by the $error command).

Sun Dec 11 09:12:12 GMT 2005  Olly Betts <olly@survex.com>

	* htmlparse.cc: Tweak a few comments; "while (1)" -> "while (true)".

Sun Dec 11 09:09:40 GMT 2005  Olly Betts <olly@survex.com>

	* docs/overview.txt: The U prefix (URL term) was grouped with the date
	  searching prefixes, but it makes more sense to group it with the
	  prefixes relating to parts of the URL (H for hostname, P for path,
	  etc).

Sun Oct 02 16:28:59 BST 2005  Olly Betts <olly@survex.com>

	* scriptindex.cc: Use "int database_mode" (set to the value to pass to
	  WritableDatabase's ctor) instead of "bool overwrite" to implement
	  --overwrite.
	* scriptindex.cc: Remove code to handle "-q" as it no longer actually
	  controls anything.  Just ignore it for backwards compatibility.
	* scriptindex.cc: Tweak --help output to not wrap on a default
	  install.

Sat Sep 10 14:57:19 BST 2005  Olly Betts <olly@survex.com>

	* docs/omegascript.txt: Improve descriptions of $collapsed, $value,
	  $version.

Fri Jul 29 10:05:21 BST 2005  James Aylett  <james@tartarus.org>

	* omindex.cc: add --preserve-nonduplicates / -p option to not
	  delete any documents that aren't updated, in replace duplicates
	  mode (so that multiple runs of omindex on different subsites
	  don't stomp on each other).

	* docs/overview.txt: update to match the above.

Fri Jul 15 11:12:28 BST 2005  Olly Betts <olly@survex.com>

	* configure.ac: Updated for 0.9.2.

Fri Jul 15 02:18:40 BST 2005  Olly Betts <olly@survex.com>

	* NEWS: Updated for 0.9.2.

Sat Jul 02 14:56:35 BST 2005  Olly Betts <olly@survex.com>

	* query.cc: Workaround further Sun C++ crapness.

Wed Jun 29 03:19:22 BST 2005  Olly Betts <olly@survex.com>

	* docs/omegascript.txt,query.cc: Changed $highlight so
	  if OPEN and CLOSE aren't specified, they default to
	  highlighting each word from the query with a different
	  background colour like gmane does (previous default was to use
	  '<strong>' and '</strong>').
	* query.cc: Removed surplus whitespace.

Fri Jun 24 02:51:38 BST 2005  Olly Betts <olly@survex.com>

	* query.cc: Call QueryParser::set_database() as this is now used to
	  decide what to do for terms like "C#".
	* docs/omegascript.txt,docs/termprefixes.txt,query.cc: Add the
	  ability to set boolean prefixes for the QueryParser by setting
	  a "boolprefix" map in the omegascript template.

Fri Jun 24 02:40:10 BST 2005  Olly Betts <olly@survex.com>

	* scriptindex.cc: Fix infinite loop if there's no newline at the end
	  of a dumpfile.

Thu Jun 23 16:42:41 BST 2005  Olly Betts <olly@survex.com>

	* docs/termprefixes.txt: Explain who to use termprefixes with
	  scriptindex and omega, since that's what most people will want to
	  know.

Thu Jun 23 16:41:15 BST 2005  Olly Betts <olly@survex.com>

	* query.cc,docs/omegascript.txt: Added $length{} and $stoplist{}
	  commands to OmegaScript.
	* docs/omegascript.txt: Use standard "S" prefix for title in example
	  for $setmap, rather than "XT".

Mon Jun 06 17:59:10 BST 2005  Olly Betts <olly@survex.com>

	* NEWS: Another 0.9.1 update.

Mon Jun 06 17:52:44 BST 2005  Olly Betts <olly@survex.com>

	* NEWS: Updated for 0.9.1.

Mon Jun 06 17:51:58 BST 2005  Olly Betts <olly@survex.com>

	* configure.ac: Updated for 0.9.1.

Mon May 23 23:36:48 BST 2005  Fabrice Colin <fabrice.colin@gmail.com>

	* omega.spec.in: Updated for 0.9.0.

Fri May 13 23:21:02 BST 2005  Olly Betts <olly@survex.com>

	* NEWS: Updated for 0.9.0.

Fri May 13 00:39:44 BST 2005  Olly Betts <olly@survex.com>

	* configure.ac: Updated for 0.9.0.

Fri May 13 00:35:21 BST 2005  Olly Betts <olly@survex.com>

	* scriptindex.cc: Improved handling of extra blank lines in dump file;
	  Strip multiple \r characters from end of line;  Complain if a dump
	  file doesn't appear to have been = escaped correctly;  Flush
	  database after each input file to ensure all changes from a file
	  make it in.
	* docs/omegascript.txt: Whitespace tweak.

Wed May 11 02:28:41 BST 2005  Olly Betts <olly@survex.com>

	* NEWS: Started to update for 0.9.0.

Sun May 08 02:16:07 BST 2005  Olly Betts <olly@survex.com>

	* query.cc: Use Query::get_terms_begin() not
	  QueryParser::termlist_begin().

Sun May 08 02:11:49 BST 2005  Olly Betts <olly@survex.com>

	* Makefile.am: Use AM_CPPFLAGS not CPPFLAGS (CPPFLAGS is for the
	  user).

Wed May  4 11:32:18 BST 2005  Richard Boulton <richard@tartarus.org>

	* configfile.cc: Configuration file is now looked for in various
	  locations: the first location in which a file is found is used.
	  Firstly, if the OMEGA_CONFIG_FILE environment variable is set,
	  the location given in it is checked.  Secondly, the file
	  "omega.conf" in the same directory as the executable is checked.
	  Finally, the file "${sysconfdir}/omega.conf" (eg, /etc/omega.conf
	  on Linux) is checked.  If none of these locations contain a file,
	  default values are used.
	* docs/overview.txt: Update to describe new configuration file
	  locations.
	* Makefile.am: Install omega.conf to ${sysconfdir} by default.
	  Define CONFIGFILE_SYSTEM with an appropriate value to find the
	  system configuration file.

Wed May  4 11:20:26 BST 2005  Richard Boulton <richard@tartarus.org>

	* query.cc: Use new set_stemming_strategy() API method, rather than
	  old set_stemming_options() method.  The old method didn't compile
	  because it's being passed a stemming_strategy value, which there
	  isn't a prototype for.

Fri Apr 29 10:27:05 BST 2005  Olly Betts <olly@survex.com>

	* scriptindex.cc: Improved comments.

Fri Apr 15 03:12:02 BST 2005  Olly Betts <olly@survex.com>

	* docs/termprefixes.txt: Updated QueryParser prefix documentation to
	  remove references to CVS HEAD.
	* docs/termprefixes.txt: Capitalise "Month" to indicate why it has
	  prefix "M" (in line with all the other entries in the list).

Fri Apr 15 02:55:06 BST 2005  Olly Betts <olly@survex.com>

	* indextext.cc: Generate terms like "c#".
	* query.cc: Highlight words like "C#".

Fri Apr 15 02:53:22 BST 2005  Olly Betts <olly@survex.com>

	* query.cc: Clearer code for adding boolean filters are added to the
	  query.

Wed Apr 06 02:47:14 BST 2005  Olly Betts <olly@survex.com>

	* omindex.cc: Tweak the hashing of URLs so that it works the same
	  way on all platforms (previously it would depend on sizeof(long)).
	  This means an incompatibility with any existing database built on
	  a platform where sizeof(long) > 4 where URLs were hashed (i.e.
	  URLs were > 228 bytes if sizeof(long) == 8), but we really want
	  databases to be portable between platforms.

Wed Apr 06 02:44:58 BST 2005  Olly Betts <olly@survex.com>

	* omindex.cc,docs/overview.txt: Removed useless "DUPE_duplicate"
	  option.

Wed Apr 06 00:48:08 BST 2005  Olly Betts <olly@survex.com>

	* omindex.cc,docs/overview.txt: Added support for using pod2text for
	  indexing Perl documentation.

Wed Apr 06 00:25:47 BST 2005  Olly Betts <olly@survex.com>

	* omindex.cc,docs/overview.txt: Replace -l/--no-recurse with
	  -l/--depth-limit which takes an argument allowing recursion
	  to be restriction to any depth, not just 0 or infinite!

Tue Apr 05 23:45:39 BST 2005  Olly Betts <olly@survex.com>

	* mbox2omega,mbox2omega.script,Makefile.am: Added mbox2omega which
	  allows a mail folder to be indexed.  Mostly it's an example as
	  there's no mechanism included to show the full original message.

Tue Apr 05 23:41:44 BST 2005  Olly Betts <olly@survex.com>

	* scriptindex.cc: Tidy up STL header includes.

Tue Apr 05 23:34:36 BST 2005  Olly Betts <olly@survex.com>

	* docs/omegascript.txt: Clarify $field description slightly.

Tue Apr 05 23:33:33 BST 2005  Olly Betts <olly@survex.com>

	* indextext.h: Add typedefs to allow AccentNormalisingItor to be used
	  as an STL iterator.

Tue Apr 05 00:47:52 BST 2005  Olly Betts <olly@survex.com>

	* docs/cgiparams.txt,docs/omegascript.txt: Fixed 3 references to
	  OmXxxx classes.

Tue Apr 05 00:41:45 BST 2005  Olly Betts <olly@survex.com>

	* debian/.cvsignore,.cvsignore: Remove .cvsignore files, as they're
	  not used by SVN.

Mon Mar 21 16:43:07 GMT 2005  Richard Boulton <richard@tartarus.org>

	* templates/opensearch: Add new template to implement basic
	  opensearch feeds of search results.
	* Makefile.am: Include opensearch template in distribution.

Thu Mar 03 02:20:26 GMT 2005  Olly Betts <olly@survex.com>

	* templates/query2: Remove Sam's unfinished rewrite of the query
	  template.  It's not been worked on for nearly two years, and we
	  don't ship it.

Wed Mar 02 03:09:52 GMT 2005  Olly Betts <olly@survex.com>

	* COPYING: Put in CVS.

Tue Mar 01 02:09:35 GMT 2005  Olly Betts <olly@survex.com>

	* omindex.cc,docs/overview.txt: Extend -M/--mime-type to allow an
	  existing mapping to be removed by omitting the type.

Thu Feb 24 17:42:35 GMT 2005  Olly Betts <olly@survex.com>

	* Makefile.am: Actually ship docs/termprefixes.txt (and make it harder
	  to fail to ship new docs in future).

Thu Feb 24 02:10:09 GMT 2005  Olly Betts <olly@survex.com>

	* Makefile.am,docs/termprefixes.txt: Added a single document covering
	  all aspects of term prefixes.

Wed Feb 23 14:59:46 GMT 2005  Olly Betts <olly@survex.com>

	* docs/omegascript.txt: Moved $collapsed into correct place
	  alphabetically!

Wed Feb 16 03:46:51 GMT 2005  Olly Betts <olly@survex.com>

	* docs/cgiparams.txt,docs/overview.txt: Improved description of how
	  B filters are handled when building the query.

Wed Feb 16 03:44:24 GMT 2005  Olly Betts <olly@survex.com>

	* omindex.cc: Fixed so that we get lstat() prototype on Linux systems
	  where we have posix_fadvise().

Mon Jan 17 03:35:35 GMT 2005  Olly Betts <olly@survex.com>

	* query.cc: Corrected a comment.

Mon Jan 17 03:32:25 GMT 2005  Olly Betts <olly@survex.com>

	* query.cc: Updated to use the new QueryParser API.

Wed Jan 05 03:15:43 GMT 2005  Olly Betts <olly@survex.com>

	* docs/scriptindex.txt: Note that actions are applied in the specified
	  order.

Thu Dec 23 19:12:57 GMT 2004  Olly Betts <olly@survex.com>

	* INSTALL: "xapian-examples" -> "omega".

Thu Dec 23 19:10:04 GMT 2004  Olly Betts <olly@survex.com>

	* configure.ac,NEWS: Version 0.8.5.

Thu Dec 23 19:09:01 GMT 2004  Olly Betts <olly@survex.com>

	* INSTALL,README: Added better installation instructions.

Mon Dec 20 17:26:26 GMT 2004  Olly Betts <olly@survex.com>

	* configure.ac,omindex.cc: Fixed "ignore symlinks" code to compile on
	  systems without lstat (e.g. mingw).

Mon Dec 20 12:18:18 GMT 2004  Olly Betts <olly@survex.com>

	* omindex.cc: Fix the "ignore symlinks" code to actually compile on
	  certain Linux boxes.

Mon Dec 20 11:33:59 GMT 2004  Olly Betts <olly@survex.com>

	* query.cc: If an exception is thrown, make sure that the HTTP headers
	  get written so that we don't cause "500 Internal Server Error".
	  This problem was introduced by the change to allow a user specified
	  Content-Type in 0.8.0.  Partly addresses bug#60.

Fri Dec 17 22:50:01 GMT 2004  Olly Betts <olly@survex.com>

	* omindex.cc: Only try to delete removed documents in DUPE_replace
	  mode.

Thu Dec 16 11:43:28 GMT 2004  Olly Betts <olly@survex.com>

	* scriptindex.cc: Fixed "Unknown Exception" when trying to "unhtml"
	  text which contains "</body>" (bug#61).  This bug was introduced in
	  0.8.4.

Thu Dec 16 11:28:25 GMT 2004  Olly Betts <olly@survex.com>

	* myhtmlparse.cc: <h1> - <h6> and </h1> - </h6> should leave a
	  space into the dumped HTML.

Wed Dec 15 15:53:55 GMT 2004  Richard Boulton <richard@tartarus.org>

	* dbi2omega: Add a comment to the start of the file detailing what
	  dbi2omega does.

Wed Dec 15 15:08:41 GMT 2004  Richard Boulton <richard@tartarus.org>

	* omindex.cc: Change behaviour of crawler such that it doesn't
	  follow symbolic links any more.  Add "--follow" command
	  line option to turn following of symlinks back on.

Wed Dec 08 16:31:46 GMT 2004  Olly Betts <olly@survex.com>

	* NEWS: Final update for 0.8.4.

Tue Dec 07 18:16:32 GMT 2004  Olly Betts <olly@survex.com>

	* indextext.h: Fixed to compile with GCC 3.x.

Tue Dec 07 18:15:39 GMT 2004  Olly Betts <olly@survex.com>

	* omega.cc,omindex.cc,scriptindex.cc: Use the new
	  Database/WritableDatabase constructors.

Tue Nov 30 22:02:33 GMT 2004  Olly Betts <olly@survex.com>

	* NEWS,configure.ac: Updated for 0.8.4 release.

Wed Nov 24 04:50:52 GMT 2004  Olly Betts <olly@survex.com>

	* templates/godmode: Finished off godmode template.

Wed Nov 24 04:12:09 GMT 2004  Olly Betts <olly@survex.com>

	* query.cc: If there's only a boolean query so we promote it to be
	  the query, switch to boolean weights.

Wed Nov 24 03:29:36 GMT 2004  Olly Betts <olly@survex.com>

	* Makefile.am,myhtmlparse.cc,myhtmlparse.h,omindex.cc,scriptindex.cc:
	  Factored out MyHtmlParser into a separate file so it can be used
	  in scriptindex too to give scriptindex the same improved HTML
	  parsing which omindex just got.

Wed Nov 24 02:22:49 GMT 2004  Olly Betts <olly@survex.com>

	* omindex.cc: Removed bogus extra line from code which was meant to
	  truncate at a word boundary, but has never actually worked!

Wed Nov 24 02:20:36 GMT 2004  Olly Betts <olly@survex.com>

	* omindex.cc: Improved HTML to text conversion - the parser now knows
	  that some tags should be regarded as word breaks and some shouldn't
	  (previously all tags were treated as word breaks).

Wed Nov 24 00:22:39 GMT 2004  Olly Betts <olly@survex.com>

	* omindex.cc: Removed debug output; don't include \xa0 in the list of
	  whitespace characters for now, as that's a bit character set
	  specific...

Wed Nov 24 00:04:42 GMT 2004  Olly Betts <olly@survex.com>

	* omindex.cc: HTML extraction now turns strips leading and trailing
	  whitespace and converts all other consecutive groups of whitespace
	  to a single space.

Tue Nov 23 20:29:14 GMT 2004  Olly Betts <olly@survex.com>

	* Makefile.am: XAPIAN_FLAGS already links with xapianqueryparser
	  so remove -lxapianqueryparser from omega_LDADD as it was causing
	  problems on cygwin.

Wed Nov 17 18:51:28 GMT 2004  Olly Betts <olly@survex.com>

	* omindex.cc: Index RTF documents with unrtf, if available.
	* docs/overview.txt: Document this.

Wed Nov 17 16:31:01 GMT 2004  Olly Betts <olly@survex.com>

	* omindex.cc: If a filename to be passed to a filter program has a
	  leading "-", protect it from possible interpretation as an option
	  by prepending "./".

Wed Nov 17 16:29:55 GMT 2004  Olly Betts <olly@survex.com>

	* omindex.cc: Index Wordperfect documents with wpd2text, if available.
	* docs/overview.txt: Document this.

Wed Nov 17 15:12:08 GMT 2004  Olly Betts <olly@survex.com>

	* omindex.cc: Index MS Word documents with antiword, if available.
	* docs/overview.txt: Document this.

Wed Nov 17 04:29:15 GMT 2004  Olly Betts <olly@survex.com>

	* omindex.cc: Add simple code to index OpenOffice documents.
	* docs/overview.txt: Update documentation to mention this.

Tue Nov 09 03:04:44 GMT 2004  Olly Betts <olly@survex.com>

	* configure.ac,Makefile.am: We now get -AA or -std strict_ansi from
	  xapian-config, so we don't need to probe for them ourselves.

Sun Nov 07 16:36:42 GMT 2004  Olly Betts <olly@survex.com>

	* utils.cc: Fixed to work with updated snprintf configure test,

Sun Nov 07 04:55:26 GMT 2004  Olly Betts <olly@survex.com>

	* configure.ac: rearrange so that libtool is active when we test if
	  the c++ compiler can link a program so it can pull in libstdc++
	  through a .la file; updated snprintf test to the new one from
	  xapian-core.

Fri Nov 05 17:20:13 GMT 2004  Olly Betts <olly@survex.com>

	* configure.ac: AM_CONFIG_HEADER -> AC_CONFIG_HEADERS; Run tests using
	  the C++ compiler; select ANSI mode for aCC and cxx; Check GXX not
	  GCC when chosing warning flags.

Wed Nov 03 20:15:34 GMT 2004  Olly Betts <olly@survex.com>

	* query.cc: Updated to use Query::empty() instead of
	  Query::is_empty().

Wed Nov 03 20:12:37 GMT 2004  Olly Betts <olly@survex.com>

	* Makefile.am,getopt.cc,getopt.h,getopt1.cc,gnu_getopt.h,omindex.cc,
	  scriptindex.cc: Updated to reworked getopt from xapian-core.

Wed Nov 03 04:11:03 GMT 2004  Olly Betts <olly@survex.com>

	* getopt.cc: Defining _NO_PROTO is a really bad idea for C++ code!

Tue Nov 02 18:54:12 GMT 2004  Olly Betts <olly@survex.com>

	* getopt.cc: Protect getopt definition for possible getopt macro
	  declared in getopt.h.

Tue Nov 02 17:56:08 GMT 2004  Olly Betts <olly@survex.com>

	* indextext.h: Fixed 2 warnings.

Tue Nov 02 06:54:17 GMT 2004  Olly Betts <olly@survex.com>

	* getopt.cc,getopt1.cc: Fixed function declarations to not use K&R C
	  syntax.

Tue Nov 02 05:40:06 GMT 2004  Olly Betts <olly@survex.com>

	* Makefile.am,configure.ac,getopt.c,getopt1.c,getopt.cc,getopt1.cc:
	  Compile everything as C++.

Mon Sep 20 14:52:24 BST 2004  Olly Betts <olly@survex.com>

	* NEWS,configure.ac: Version 0.8.3.

Mon Sep 20 14:49:26 BST 2004  Olly Betts <olly@survex.com>

	* Makefile.am,configure.ac: Require same versions of autoconf and
	  automake that xapian-core does.

Mon Sep 20 14:45:53 BST 2004  Olly Betts <olly@survex.com>

	* omega.spec.in: Update from Fabrice Colin.  The most notable change
	  is that the RPM is now called xapian-omega because there's already
	  an omega RPM (in Fedora Core at least) which is some game.

Thu Sep 16 00:57:13 BST 2004  Olly Betts <olly@survex.com>

	* cgiparam.cc,configfile.cc,configfile.h,htmlparse.cc,indextext.cc,
	  omega.cc,omindex-config.cc: All C++ sources should #include
	  <config.h> as the first header; no header files should #include
	  <config.h>.

Thu Sep 16 00:54:31 BST 2004  Olly Betts <olly@survex.com>

	* scriptindex.cc: --version now actually reports the version.  --help
	  now exits with status 0 rather than status 1.

Tue Sep 14 03:00:32 BST 2004  Olly Betts <olly@survex.com>

	* omega.spec.in: Updated URL for sources; include htdig2omega and
	  htdig2omega.script in the RPM.

Tue Sep 14 02:56:52 BST 2004  Olly Betts <olly@survex.com>

	* Makefile.am: Install htdig2omega.script in ${prefix}/share/omega/
	  rather than ${prefix}/share/.

Mon Sep 13 03:22:55 BST 2004  Olly Betts <olly@survex.com>

	* NEWS,configure.ac: Version 0.8.2.

Thu Sep 09 15:11:45 BST 2004  Olly Betts <olly@survex.com>

	* NEWS: Updated.

Thu Sep 09 14:41:41 BST 2004  Olly Betts <olly@survex.com>

	* query.cc: Use new checkatleast parameter to Enquire::get_mset to
	  implement MINHITS.

Thu Sep 02 01:45:46 BST 2004  Olly Betts <olly@survex.com>

	* templates/query: Always report database not found - previously we
	  only did so if there was a query.  Also fixed missing </center>
	  tag which happened in certain cases.

Wed Aug 25 23:19:47 BST 2004  Olly Betts <olly@survex.com>

	* omindex.cc: When running with "replace duplicates" mode (the
	  default), detect documents removed since the last indexing
	  run and delete them from the database (bug #34).

Tue Aug 24 19:23:55 BST 2004  Olly Betts <olly@survex.com>

	* omega.cc: Added FIXME comment noting that SORT and SORTBANDS should
	  be tracked and the results reset to the first page if they change.

Tue Aug 24 19:23:07 BST 2004  Olly Betts <olly@survex.com>

	* Makefile.am: Install htdig2omega and htdig2omega.script.

Mon Aug 23 22:29:53 BST 2004  Olly Betts <olly@survex.com>

	* scriptindex.cc: Report index file name and line number when
	  reporting errors in it.  Added warning for redundant actions,
	  such as "truncate" as the last action in a rule.

Mon Aug 23 22:03:25 BST 2004  Olly Betts <olly@survex.com>

	* omindex.cc: Use the new replace_document(term, doc) method.

Sun Aug 22 13:11:23 BST 2004  Olly Betts <olly@survex.com>

	* configure.in,configure.ac: Renamed configure.in to configure.ac.

Sat Aug 21 12:41:43 BST 2004  Olly Betts <olly@survex.com>

	* docs/omegascript.txt: Added note about that $add{$hit,1} gives
	  the "hit number".

Fri Aug 20 20:28:16 BST 2004  Olly Betts <olly@survex.com>

	* Makefile.am: Link with -lxapianqueryparser, not -lomqueryparser.

Thu Aug 19 19:13:34 BST 2004  Olly Betts <olly@survex.com>

	* Makefile.am: And actually ship htdig2omega and htdig2omega.script!

Thu Aug 19 19:02:40 BST 2004  Olly Betts <olly@survex.com>

	* htdig2omega,htdig2omega.script: Added perl script and corresponding
	  scriptindex index script which allow an ht://dig database to be
	  imported into Xapian.  This provides an easy way to provide a search
	  of remote websites using omega (by spidering them with ht://dig).

Sun Aug 15 01:48:58 BST 2004  Olly Betts <olly@survex.com>

	* indextext.cc,indextext.h,omindex.cc,query.cc,scriptindex.cc,
	  symboltab.h: Fixed $highlight to understand accented characters
	  (bug#9).

Wed Jun 30 14:58:12 BST 2004  Olly Betts <olly@survex.com>

	* NEWS,configure.in: Version 0.8.1.

Tue Jun 29 17:26:41 BST 2004  Richard Boulton <richard@tartarus.org>

	* Makefile.am: Remove Debian files from distribution tarballs,
	  since there will often be multiple patch releases for each
	  release.  Debian files will be available from an apt repository
	  in future.

Tue Jun 29 01:45:06 BST 2004  Olly Betts <olly@survex.com>

	* omindex.cc: Renamed hash() to hash_string() to avoid colliding
	  with something on IRIX;  Removed explicit initialisation of
	  mime_types - perhaps that's spooking the SGI CC prelinker.

Sun Jun 27 23:47:35 BST 2004  Olly Betts <olly@survex.com>

	* omega.cc: Change MORELIKE to pick up to 40 terms, rather than up to
	  6 (feedback on the mailing list suggests this gives much better
	  results).

Fri Jun 11 02:22:38 BST 2004  Olly Betts <olly@survex.com>

	* scriptindex.cc: Added catch for std::bad_alloc.

Mon Apr 19 14:43:17 BST 2004  Olly Betts <olly@survex.com>

	* NEWS: Final update for 0.8.0.

Sun Apr 18 22:31:24 BST 2004  Olly Betts <olly@survex.com>

	* omindex.cc: Only need _POSIX_C_SOURCE on Linux, and it seems to
	  cause problems with Sun's C++ compiler.

Sun Apr 18 17:50:35 BST 2004  Olly Betts <olly@survex.com>

	* omindex.cc: _POSIX_C_SOURCE works better than _POSIX_SOURCE for
	  making posix_fadvise prototype visible on Linux.

Thu Apr 15 02:05:49 BST 2004  Olly Betts <olly@survex.com>

	* omindex.cc: And another _POSIX_SOURCE attempt!

Thu Apr 15 01:43:51 BST 2004  Olly Betts <olly@survex.com>

	* omindex.cc: Another stab at _POSIX_SOURCE...

Thu Apr 15 01:25:29 BST 2004  Olly Betts <olly@survex.com>

	* omindex.cc: Added a missing underscore (_POSIX_SOURCE not
	  POSIX_SOURCE!)

Thu Apr 15 00:48:12 BST 2004  Olly Betts <olly@survex.com>

	* omindex.cc: Defined POSIX_SOURCE to a suitable value to get
	  posix_fadvise on some versions of redhat.

Mon Apr 12 01:06:58 BST 2004  Olly Betts <olly@survex.com>

	* NEWS,configure.in: Version 0.8.0.

Mon Apr 12 00:03:57 BST 2004  Olly Betts <olly@survex.com>

	* indextext.cc,query.cc: Don't create R terms for terms which start
	  with a digit.

Sun Apr 11 23:47:33 BST 2004  Olly Betts <olly@survex.com>

	* omindex.cc: Fixed inconsistent indenting.

Sun Apr 11 23:11:51 BST 2004  Olly Betts <olly@survex.com>

	* omindex.cc: Call posix_fadvise with POSIX_FADV_DONTNEED just before
	  closing an input file.  Again should help improve indexing
	  throughput.

Fri Apr 02 16:09:03 BST 2004  Olly Betts <olly@survex.com>

	* configure.in,omindex.cc: Use O_STREAMING and/or posix_fadvise()
	  when reading files to be indexed (if available).  This helps to
	  keep the Xapian database in cache, and greatly improve indexing
	  throughput.

Tue Mar 30 00:06:15 BST 2004  Olly Betts <olly@survex.com>

	* NEWS: We're now putting omega news here rather than in xapian-core
	  so composed draft version for the forthcoming 0.8.0 release.

Tue Mar 29 23:56:27 BST 2004  Olly Betts <olly@survex.com>

	* templates/xml: Remove unused OmegaScript code:
	  `$set{topterms,$or{$ne{$msize,0},$query}}'.

Tue Mar 29 23:55:40 BST 2004  Olly Betts <olly@survex.com>

	* Makefile.am: scriptindex needs to link to getopt.c and getopt1.c.

Tue Mar 23 19:20:19 GMT 2004  Olly Betts <olly@survex.com>

	* templates/xml: Correct spelling of `relavence' to `relevance'.
	  NB: if you're parsing the XML output, you'll need to fix this
	  spelling in your parser!

Sun Mar 21 14:23:23 GMT 2004  Olly Betts <olly@survex.com>

	* scriptindex.cc: Use getopt for option parsing.  Change default to
	  *not* overwriting the database (use --overwrite if you really want
	  to do this); -u is now accepted but ignored.

Fri Mar 12 02:11:28 GMT 2004  Olly Betts <olly@survex.com>

	* templates/xml: "Content-Type: application/html" is more appropriate
	  than text/xml.

Fri Mar 12 02:09:33 GMT 2004  Olly Betts <olly@survex.com>

	* omindex.cc: Added --overwrite option which forces an existing
	  database to be deleted before indexing begins.

Wed Mar 10 14:39:13 GMT 2004  Olly Betts <olly@survex.com>

	* templates/xml: "Content-Type: text/xml".

Wed Mar 10 00:08:40 GMT 2004  Olly Betts <olly@survex.com>

	* docs/scriptindex.txt: Make more explicit that boolean produces a
	  *single* boolean term.

Tue Mar 09 19:08:19 GMT 2004  Olly Betts <olly@survex.com>

	* indextext.cc,omindex.cc,scriptindex.cc: Updated to use add_term()
	  instead of add_term_nopos().

Wed Mar 03 14:55:50 GMT 2004  Olly Betts <olly@survex.com>

	* scriptindex.cc: Use true/false for assigning to booleans, not 1/0.

Sat Feb 21 18:33:15 GMT 2004  Olly Betts <olly@survex.com>

	* omega.cc,query.cc,docs/omegascript.txt: Added $httpheader
	  Omegascript to allow arbitrary HTTP headers and alternative
	  Content-Type headers to be specified.

Sat Feb 14 00:32:06 GMT 2004  Olly Betts <olly@survex.com>

	* query.cc: If the probabilistic query was bad, don't try to run the
	  match.

Sat Feb 14 00:11:52 GMT 2004  Olly Betts <olly@survex.com>

	* docs/cgiparams.txt: Note that START and END should be in the format
	  YYYYMMDD.

Sat Feb 14 00:07:41 GMT 2004  Olly Betts <olly@survex.com>

	* query.cc: Don't crash if there's a date filter but no probabilistic
	  query.

Wed Nov 26 22:44:49 GMT 2003  Olly Betts <olly@survex.com>

	* indextext.cc: Raw terms with a multicharacter prefix are now indexed
	  with a : inserted (e.g. as XFOO:Rterm).  This matches what the query
	  parser does.

Wed Nov 26 16:25:16 GMT 2003  Olly Betts <olly@survex.com>

	* configure.in: Version 0.7.5.

Sun Nov 23 03:28:21 GMT 2003  Olly Betts <olly@survex.com>

	* query.cc,docs/omegascript.txt: Added note that $setmap{prefix,...}
	  needs be used before any commands which require the query to be
	  parsed.

Thu Nov 20 02:44:55 GMT 2003  Olly Betts <olly@survex.com>

	* docs/omegascript.txt: Expanded documentation of $set and $setmap to
	  include values which Omega itself makes use of.

Thu Nov 20 02:43:03 GMT 2003  Olly Betts <olly@survex.com>

	* omega.cc,query.cc: Set default value for $opt{stemmer} to "english"
	  rather than taking "" to mean English.

Tue Oct 21 21:29:18 BST 2003  Olly Betts <olly@survex.com>

	* query.cc: Fixed $setmap{} to not add bogus entries.

Tue Oct 21 21:20:31 BST 2003  Olly Betts <olly@survex.com>

	* query.cc: Allow the QueryParser prefix map to be set up using
	  $setmap{prefix,...} (e.g. $setmap{prefix,subject,XT,abstract,XA}).

Tue Oct 21 21:13:59 BST 2003  Olly Betts <olly@survex.com>

	* query.cc: Only parse probabilistic query once!

Tue Oct 21 20:03:27 BST 2003  Olly Betts <olly@survex.com>

	* omega.cc,omega.h,query.cc,query.h: Reworked so that the
	  probabilistic query isn't parsed until we need some
	  information from it.  This means that we can now use options
	  set by the omegascript template to control the behaviour of the
	  query parser.

Thu Oct 16 21:17:01 BST 2003  Olly Betts <olly@survex.com>

	* omega.cc: Renamed `big_buf' to `query_string' and eliminated `more'
	  flag and use of goto; tidied up order of reading CGI variables; use
	  const refs to value strings in cgi_params map rather than copying
	  the strings out.

Sat Oct 11 20:43:04 BST 2003  Olly Betts <olly@survex.com>

	* omega.cc,omega.h,query.cc: Make rset an object rather than a pointer
	  to an object.

Fri Oct 10 18:06:10 BST 2003  Olly Betts <olly@survex.com>

	* query.cc: Removed the unfinished code for caching omegascript
	  command expansions.  Added code to cache $dbsize.  The only other
	  value correctly marked for caching is already being cached!

Thu Oct 02 15:18:19 BST 2003  Olly Betts <olly@survex.com>

	* configure.in: Version 0.7.4.

Thu Oct 02 15:16:41 BST 2003  Olly Betts <olly@survex.com>

	* query.cc: $date doesn't require the match to be run to work, but
	  $topdoc does!

Tue Sep 30 18:32:25 BST 2003  Olly Betts <olly@survex.com>

	* query.cc: Cleaner version of T macro.

Tue Sep 30 18:09:30 BST 2003  Olly Betts <olly@survex.com>

	* query.cc: Hopefully the final piece in the Sun C++ puzzle.

Tue Sep 30 00:59:50 BST 2003  Olly Betts <olly@survex.com>

	* query.cc: Cleaned up a recent fix by using clean generic code which
	  works on Sun's C++ too.

Mon Sep 29 17:12:10 BST 2003  Olly Betts <olly@survex.com>

	* cgiparam.cc: Portability fixes for Sun's C++ compiler.

Mon Sep 29 13:26:22 BST 2003  Olly Betts <olly@survex.com>

	* query.cc: Another Sun C++ fix.

Mon Sep 29 11:49:30 BST 2003  Olly Betts <olly@survex.com>

	* query.cc,omega.cc: More fixes for Sun's really rather rubbish
	  C++ compiler.

Mon Sep 29 01:39:56 BST 2003  Olly Betts <olly@survex.com>

	* query.cc: Fixes for compiling with Sun's C++ compiler.

Mon Sep 29 01:17:39 BST 2003  Olly Betts <olly@survex.com>

	* omega.cc: Added workaround for compilation problem with Sun's C++.

Fri Aug 08 01:39:51 BST 2003  Olly Betts <olly@survex.com>

	* configure.in: Version 0.7.3.

Sat Aug 02 01:52:38 BST 2003  Olly Betts <olly@survex.com>

	* configure.in,omindex.cc,query.cc: Fixed to compile on mingw
	  where ftime() returns void.

Fri Aug 01 20:59:57 BST 2003  Olly Betts <olly@survex.com>

	* scriptindex.cc: Added #define for sleep() on __WIN32__.

Wed Jul 30 19:05:17 BST 2003  Olly Betts <olly@survex.com>

	* getopt.h: Copied over latest getopt.h from xapian-core.

Sun Jul 27 16:34:19 BST 2003  Olly Betts <olly@survex.com>

	* Makefile.am,getopt.c,getopt.h,getopt1.c: Copied our version of GNU
	  getopt here from xapian-core so we can build omindex on non-glibc
	  platforms (modifications are for better C++ compatibility).

Mon Jul 21 01:16:59 BST 2003  Olly Betts <olly@survex.com>

	* configure.in: Use libtool; OM_PATH_XAPIAN -> XO_LIB_XAPIAN.

Sat Jul 19 19:26:03 BST 2003  Olly Betts <olly@survex.com>

	* omindex.cc: Added missing `#include <errno.h>'.

Sat Jul 19 19:24:50 BST 2003  Olly Betts <olly@survex.com>

	* indextext.cc: Fixed signed character issue.

Thu Jul 17 00:51:42 BST 2003  Olly Betts <olly@survex.com>

	* bootstrap: Removed bootstrap in favour of top-level bootstrap.

Tue Jul 15 16:27:52 BST 2003  Olly Betts <olly@survex.com>

	* omindex.cc: file_to_string() and stdout_to_string() now throw an
	  exception on a read error, avoiding the " "-for-empty-file bodge.

Tue Jul 15 15:18:32 BST 2003  James Aylett  <james@tartarus.org>

	* omindex.cc: fix file_to_string() to return the file on
	  success, and not leak memory on empty files. Fix callers
	  to give up on unreadable files, not vice versa. Fix
	  logging messages to distinguish re-indexed/added.

Fri Jul 11 15:09:55 BST 2003  Olly Betts <olly@survex.com>

	* configure.in: Version 0.7.2.

Fri Jul 11 12:08:57 BST 2003  Olly Betts <olly@survex.com>

	* omega.cc: If the same database is listed more than once, only search
	  the first occurrence.

Fri Jul 11 11:57:24 BST 2003  Olly Betts <olly@survex.com>

	* configure.in,utils.cc: Use snprintf.

Tue Jul 08 17:56:39 BST 2003  Olly Betts <olly@survex.com>

	* configure.in: Version 0.7.1.

Tue Jul 08 17:34:01 BST 2003  Olly Betts <olly@survex.com>

	* omindex.cc: Fixed compilation problem.

Fri Jul 04 22:12:32 BST 2003  Olly Betts <olly@survex.com>

	* bootstrap: add missing ';;' as case pattern delimiter

Thu Jul 03 23:34:50 BST 2003  Olly Betts <olly@survex.com>

	* configure.in: Version 0.7.0.

Thu Jul 03 23:33:05 BST 2003  Olly Betts <olly@survex.com>

	* omindex.cc: Abort parsing of document if it's excluded from
	  indexing; ignore anything outside of the first <body>...</body>,
	  if present.

Tue Jun 24 00:45:28 BST 2003  Olly Betts <olly@survex.com>

	* docs/overview.txt: Added note about hashing of long URL terms and
	  reworked structure a little.

Mon Jun 23 21:11:41 BST 2003  Olly Betts <olly@survex.com>

	* bootstrap: Check for Bison 1.875 which doesn't work with Xapian.

Mon Jun 23 16:52:47 BST 2003  Olly Betts <olly@survex.com>

	* omega.cc,omindex.cc,scriptindex.cc: Xapian::PostListIterator ->
	  Xapian::PostingIterator.

Thu Jun 19 20:02:00 BST 2003  Olly Betts <olly@survex.com>

	* symboltab.h: Convert hardspace to space.

Wed Jun 18 16:32:34 BST 2003  Olly Betts <olly@survex.com>

	* scriptindex.cc: Removed already disabled unique id hashing to docid
	  code.  Xapian doesn't support setting arbitrary docids - if it ever
	  does we can retrieve this code from CVS.

Wed Jun 18 16:28:33 BST 2003  Olly Betts <olly@survex.com>

	* Makefile.am,indextext.cc,indextext.h,omindex.cc,scriptindex.cc:
	  Normalise accents in probabilistic terms.

Tue Jun 17 17:54:32 BST 2003  Olly Betts <olly@survex.com>

	* omindex.cc: Read output from pstotext and pdftotext via pipes rather
	  than temporary files to side-step the whole problem of secure
	  temporary file creation; Use pdfinfo to get the title and keywords
	  from when indexing a PDF; Safe filename escaping tweaked to not
	  escape common safe punctuation.

Tue Jun 17 17:50:00 BST 2003  Olly Betts <olly@survex.com>

	* htmlparse.cc,htmlparse.h: Moved initialisation of named_ents out of
	  header - it's not a sensible candidate for inlining.

Wed Jun 11 02:32:25 BST 2003  Olly Betts <olly@survex.com>

	* date.cc,date.h,omega.cc,omega.h,omindex.cc,query.cc,query.h,
	  scriptindex.cc: Om -> Xapian::, etc.

Fri Jun  6 01:04:12 BST 2003  Richard Boulton <richard@tartarus.org>

	* omindex.cc: Implement an upper limit on the length of URL
	  terms.  Currently, this is set at 240 characters - it can
	  probably be increased slightly, but I'm not sure exactly
	  how long a term can safely be.  If the URL term would be
	  longer than this, its last few bytes are replaced by a
	  hash of the tail of the URL.  This means that (apart from
	  hopefully very rare collisions) urlterms should still be
	  unique ids for documents.

Fri Jun 06 00:14:13 BST 2003  Richard Boulton <richard@tartarus.org>

	* omindex.cc: Clean up processing of HTML documents:
	  - Ignore the contents of <script> and <style> tags in HTML.
	  - Strip initial whitespace in each tag in an HTML document.
	  - Try not to split words in half when truncating title and
	    summary.

Tue Jun 03 11:15:28 BST 2003  Olly Betts <olly@survex.com>

	* templates/query: Create log entry in query.log.

Thu May 29 18:03:54 BST 2003  Olly Betts <olly@survex.com>

	* query.cc: Fixed bug in DEFAULT_LOG_ENTRY's Omegascript.

Thu May 29 00:22:28 BST 2003  Olly Betts <olly@survex.com>

	* query.cc: Set STEM_LANGUAGE near the start of the file so it's easy
	  for users to change until we get better configurability.

Thu May 29 00:00:28 BST 2003  Olly Betts <olly@survex.com>

	* Makefile.am,date.cc,date.h,query.cc: Split code to build a
	  date range filter into a separate file.

Wed May 28 23:38:02 BST 2003  Olly Betts <olly@survex.com>

	* configfile.cc,configfile.h,omega.cc,omega.conf,query.cc,query.h,
	  docs/omegascript.txt,docs/overview.txt,docs/quickstart.txt:
	  Replaced half-hearted logging support with flexible
	  OmegaScript-based approach with new $log command.  Also added
	  $now to allow the current date/time to be logged.

Tue May 27 17:55:24 BST 2003  Olly Betts <olly@survex.com>

	* query.cc: Added missing "#include <assert.h>".

Mon May 26 22:41:26 BST 2003  Olly Betts <olly@survex.com>

	* configure.in: Don't use libtool; Use AC_CONFIG_FILES - it's the new
	  autoconf way!

Mon May 26 12:12:22 BST 2003  Olly Betts <olly@survex.com>

	* omega.spec.in: Removed %changelog - it hasn't been reliably updated
	  and only really makes sense when the packaging is done by a third
	  party anyway.

Mon May 26 12:01:55 BST 2003  Olly Betts <olly@survex.com>

	* query.cc: If the query is empty, don't bother running it through
	  enquire.

Wed Apr 30 01:18:47 BST 2003  Olly Betts <olly@survex.com>

	* docs/cgiparams.txt,docs/omegascript.txt: Minor improvements.

Wed Apr 30 01:14:46 BST 2003  Olly Betts <olly@survex.com>

	* query.cc: Use correct types for docid and value_no in $value.

Wed Apr 23 16:15:07 BST 2003  Sam Liddicott <sam@liddicott.com>

	* templates/xml: add collapse info to xml template.

Wed Apr 23 14:00:37 BST 2003  Olly Betts <olly@survex.com>

	* omega.spec.in: Merged changes from Fabrice Colin.

Thu Apr 10 03:14:51 BST 2003  Olly Betts <olly@survex.com>

	* configure.in: Updated for 0.6.5 release.

Wed Apr 09 13:56:14 BST 2003  Olly Betts <olly@survex.com>

	* omega.cc,query.cc,omega.h,docs/cgiparams.txt: Renamed DATE1, DATE2,
	  and DAYSMINUS to the more meaningful START, END, and SPAN (NB SPAN
	  is days before END, or after START, or before today - whereas
	  SPAN was before *DATE1* or before today).  The old parameters names
	  are supported (with the original semantics) for now.

Wed Apr 09 13:44:28 BST 2003  Olly Betts <olly@survex.com>

	* Makefile.am: Install docs in /usr/share/doc/omega to be FHS
	  compliant.
	* omega.spec.in: Consistently use %{contentdir} instead of /var/lib;
	  removed redundant second setting of %docdir.

Wed Apr 09 01:21:57 BST 2003  Olly Betts <olly@survex.com>

	* Makefile.am: Removed bogus extra "\".

Mon Mar 31 19:42:24 BST 2003  Olly Betts <olly@survex.com>

	* Makefile.am: Install documentation!
	* omega.spec.in: Merged in changes to RPM packaging from Fabrice Colin
	  and reworked further.

Fri Mar 28 17:47:45 GMT 2003  Olly Betts <olly@survex.com>

	* templates/query,templates/query2: Removed bogus setting of defunct
	  xB parameter; correctly propagate multiple B parameters.

Fri Mar 28 17:45:41 GMT 2003  Olly Betts <olly@survex.com>

	* omindex.cc: Report correct version number (was hard-wired to 1.0!)

Tue Mar 25 14:46:10 GMT 2003  Olly Betts <olly@survex.com>

	* query.cc: If xP and P are both empty, classify as SAME_QUERY not
	  NEW_QUERY as there may be a boolean query too.
	* query.cc: Fixed off-by-one error in rounding down topdoc - it was
	  possible to get to an empty page of hits if there were exactly a
	  multiple of HITSPERPAGE matches and the matcher over-estimated the
	  number of matches and Omega displayed page links.

Mon Mar 24 09:40:04 GMT 2003  Sam Liddicott <sam.liddicott@orange.co.uk>

	* templates/query: Added propagation of B boolean filter
	* templates/query2: factored about a bit more, query2 is
	  a more modular version of query which will ultimately
	  lend itself to customisation a bit more to the uninitiated.

Tue Mar 04 01:02:12 GMT 2003  Olly Betts <olly@survex.com>

	* omega.cc: Fixed handling of multiple DB parameters to be as
	  documented.

Fri Feb 28 09:52:03 GMT 2003 Sam Liddicott <sam.liddicott@orange.co.uk>

	* Added $collapsed to omegascript to give the number of hits
	  collapsed into the current hit, eg:

	  $if{$ne{$collapsed,0},$collapsed hidden results
				($value{$cgi{COLLAPSE}})}

	* templates/godmode: removed euro ferret icon reference
	* templates/godmode: added value dumping, for values from 0-255

Thu Feb 27 11:58:13 GMT 2003  Olly Betts <olly@survex.com>

	* Makefile.am,query.cc,docs/omegascript.txt,templates/query:
	  Added $transform{} which does regexp manipulation (currently
	  disabled); Added $uniq{} to eliminate duplicates from a sorted
	  list; Fixed a query with repeated terms to be identified as
	  SAME_QUERY not EXTENDED_QUERY; remove duplicates from terms
	  listed in term frequencies.

Wed Feb 26 17:50:26 GMT 2003  Olly Betts <olly@survex.com>

	* scriptindex.cc: Allow '_' in fieldnames.  Diagnose bad characters
	  in fieldnames better.

Wed Feb 26 15:13:02 GMT 2003  Sam Liddicott <sam.liddicott@orange.co.uk>

	* dbi2omega: Add DBUSER and DBPASSWD env var support so that password
	  protected DB's can easily be used
	* add cgi paramter COLLAPSE to collapse on key values
	* Add $value{key[,docid]} support to omegascript

Wed Feb 26 09:58:01 GMT 2003  Sam Liddicott <sam.liddicott@orange.co.uk>

	* bootstrap: Fix success message when building in non-src dir
	  as configure is written to the src dir.

Mon Jan  6 12:47:55 GMT 2003  James Aylett  <james@tartarus.org>

	* scriptindex.cc: build fix

Tue Dec 24 20:12:23 GMT 2002  Olly Betts <olly@survex.com>

	* configure.in: Version 0.6.4.

Tue Dec 24 20:06:47 GMT 2002  Olly Betts <olly@survex.com>

	* scriptindex.cc: Minor tweak.

Tue Dec 24 19:58:57 GMT 2002  Olly Betts <olly@survex.com>

	* omega.cc,docs/cgiparams.txt: Prefer MINHITS to MIN_HITS and
	  RAWSEARCH to RAW_SEARCH since none of the other CGI parameter
	  names have _ separating words.  Also support old names for now.

Mon Dec 23 03:23:33 GMT 2002  Olly Betts <olly@survex.com>

	* query.cc,docs/omegascript.txt,templates/query: Added $unstem to map
	  a stemmed term to the form(s) used in the query; $queryterms now
	  only includes the first occurence of each stemmed form; $prettyterm
	  uses the unstem map.

Sat Dec 21 17:47:33 GMT 2002  Olly Betts <olly@survex.com>

	* scriptindex.cc,docs/scriptindex.txt: Replaced index=nopos with
	  indexnopos action; index and indexnopos now take an optional
	  prefix argument; index=nopos is handled specially for backwards
	  compatibility.

Sat Dec 21 17:18:02 GMT 2002  Olly Betts <olly@survex.com>

	* scriptindex.cc,docs/scriptindex.txt: Added new scriptindex action
	  date=FORMAT to generate terms for date range searching.

Sat Dec 21 01:51:32 GMT 2002  Olly Betts <olly@survex.com>

	* templates/query: Stop topterms sticking out of green box with
	  gecko based browsers.

Sat Dec 21 01:44:53 GMT 2002  Olly Betts <olly@survex.com>

	* Makefile.am: Distribute docs/scriptindex.txt.
	* docs/omegascript.txt: It's $setrelevant not $set_relevant.

Sat Dec 14 13:54:10 GMT 2002  Olly Betts <olly@survex.com>

	* configure.in: Version 0.6.3; removed -Wno-long-long as we don't use
	  long long here.
	* query.cc: Compilation fixes.
	* templates/query: Don't call $topterms twice!

Sat Dec 14 01:10:48 GMT 2002  Olly Betts <olly@survex.com>

	* query.cc: Updated in line with removal of OmSettings.

Wed Dec 11 00:58:49 GMT 2002  Olly Betts <olly@survex.com>

	* configure.in,query.cc,docs/omegascript.txt,templates/query:
	  Added $time which reports how long the match took - when searching
	  on a remote website, it's hard to gauge how much time is taken by
	  the search, and how much by the web server and browser; renamed
	  and_vec to or_vec which better describes its purpose.

Mon Dec 09 17:11:26 GMT 2002  Olly Betts <olly@survex.com>

	* query.cc,docs/omegascript.txt,templates/query: Added $dbsize
	  to return the number of documents in the database being searched.
	  Use this in the default query template on the "front page" shown
	  when there's no search.

Mon Dec 09 02:55:46 GMT 2002  Olly Betts <olly@survex.com>

	* query.cc,docs/omegascript.txt,templates/query: Added $msizeexact
	  which returns "true" if $msize if exact (or "" if it is estimated).
	  This means that you'll see "... of about N matches" less often -
	  notably it's gone when searching for a single term, which is a
	  pretty common case.

Sun Dec 08 08:42:47 GMT 2002  Olly Betts <olly@survex.com>

	* scriptindex.cc: Replaced icky unportable code which set the filename
	  to "/dev/fd/0" in order to read from stdin.

Sun Dec 08 06:39:30 GMT 2002  Olly Betts <olly@survex.com>

	* query.cc,docs/omegascript.txt: Fixed $hitlist to complain if more
	  than one parameter is passed; $topterms now defaults to 16 terms
	  rather than 20; $topterms now weeds out terms which stem to the
	  same as those in the query, or those already in $topterms.

Sun Dec 08 06:36:04 GMT 2002  Olly Betts <olly@survex.com>

	* templates/query: Make background white - the very light grey just
	  looks dirty; fixed exclusion of TopTerms Javascript when there
	  are not TopTerms; sample now <small>; language and size now
	  appear when the corresponding fields are present; fixed
	  unmatched </small>; fixed missing list of terms matching
	  each document.

Sat Dec 07 21:20:31 GMT 2002  Olly Betts <olly@survex.com>

	* configure.in: Version 0.6.2.

Sat Dec 07 21:04:31 GMT 2002  Olly Betts <olly@survex.com>

	* query.cc: Prefer "while (true)" to "while (1)".

Fri Dec 06 04:41:05 GMT 2002  Olly Betts <olly@survex.com>

	* omindex.cc: Index .php files by default; non-zero return code if
	  an exception is caught.

Fri Dec 06 04:30:17 GMT 2002  Olly Betts <olly@survex.com>

	* htmlparse.cc: Ignore PHP tags and their contents; fixed tag
	  scanning code to never read one character past the end of
	  the document.

Wed Dec 04 18:42:51 GMT 2002  Olly Betts <olly@survex.com>

	* omega.cc,omega.h,omindex.cc,query.cc,scriptindex.cc:
	  Updated in line with OmSettings related changes to the API.

Wed Dec 04 17:13:43 GMT 2002  Olly Betts <olly@survex.com>

	* query.cc: Fixed $dbname to return "default" for the default
	  database, rather than "" - this fixes paging in searches of the
	  default database.
	* templates/query: Removed xDEFAULTOP hidden field which is no longer
	  used.

Wed Dec 04 11:57:13 GMT 2002  Olly Betts <olly@survex.com>

	* templates/query: Removed bogus unmatched '}'.

Thu Nov 28 20:24:08 GMT 2002  Olly Betts <olly@survex.com>

	* omega.cc,query.cc: Updated in line with OmEnquire::get_eset() no
	  longer taking an OmSettings object.

Wed Nov 27 19:02:12 GMT 2002  Olly Betts <olly@survex.com>

	* dbi2omega: Return fields in table order; more efficient;
	  report any error reading a row; if we get a NULL field,
	  don't output it, and suppress perl warning about use of
	  an undefined program.

Wed Nov 27 05:22:04 GMT 2002  Olly Betts <olly@survex.com>

	* configure.in: Set version to 0.6.0.

Wed Nov 27 05:21:00 GMT 2002  Olly Betts <olly@survex.com>

	* configure.in,htmlparse.h,omindex.cc,scriptindex.cc:
	  Use "-Wall -W" rather than "-Wall -Wunused", and fixed the
	  warnings this reveals.

Wed Nov 27 04:20:13 GMT 2002  Olly Betts <olly@survex.com>

	* Makefile.am,dbi2omega: Added perl script to dump any database
	  which perl DBI can access into the dump format expected by
	  scriptindex.

Wed Oct 30 02:02:32 GMT 2002  Olly Betts <olly@survex.com>

	* omega.spec.in: Use bootstrap instead of buildall; don't use "-j4"
	  with make - most people don't all have quad processor boxes!

Wed Oct 30 01:56:31 GMT 2002  Olly Betts <olly@survex.com>

	* buildall: Removed in favour of bootstrap script.

Tue Oct 29 02:01:58 GMT 2002  Olly Betts <olly@survex.com>

	* omindex.cc,scriptindex.cc: Added MAX_PROB_TERM_LENGTH (set to
	  64) to limit size of probabilistic terms.

Sat Oct 12 17:09:55 BST 2002  Olly Betts <olly@survex.com>

	* bootstrap: Copied bootstrap script from xapian-core.

Sat Oct 12 17:05:37 BST 2002  Olly Betts <olly@survex.com>

	* configure.in: Version 0.5.3.

Wed Oct 09 16:55:56 BST 2002  Olly Betts <olly@survex.com>

	* omega.cc,omega.h,query.cc,docs/{cgiparams.txt,omegascript.txt},
	  templates/query: revamped the "reset first page when filter changes"
	  scheme - all filtery things are now serialised and put into the
	  xFILTER CGI parameter, which copes with multiple B values.  Support
	  for the old way (xB, xDATE1, xDATE2, xDAYSMINUS, xDEFAULTOP) is
	  included for now (but only copes with a single B value).  Added (and
	  documented) $filters Omegascript command to implement this.
	* query.cc: fixed handling of case when topdoc is non-zero, but
	  no matches were found.  This was causing topdoc to be set to -6!
	* query.cc: fixed handling of prefixes starting with an X.

Wed Oct 09 15:35:54 BST 2002  Olly Betts <olly@survex.com>

	* .cvsignore: Added scriptindex and omega-*.tar.gz; removed libtool.

Sun Oct 06 18:56:40 BST 2002  Olly Betts <olly@survex.com>

	* configure.in: Version 0.5.2.

Thu Oct 03 16:42:06 BST 2002  Olly Betts <olly@survex.com>

	* query.cc: Added CMD_hit to enumeration.

Wed Oct 02 17:02:25 BST 2002  Olly Betts <olly@survex.com>

	* configure.in: Version 0.5.1.
	* Makefile.am,configure.in: require automake 1.6.3 and autoconf 2.54
	  since xapian-core does anyway, and it neatens configure.in slightly.

Wed Oct 02 16:58:39 BST 2002  Olly Betts <olly@survex.com>

	* query.cc,docs/omegascript.txt: Added $hit which gives the m-set
	  number of the current hit.

Sun Sep 22 15:47:33 BST 2002  Olly Betts <olly@survex.com>

	* configfile.cc: Corrected use of string.data() to string.c_str().

Sun Sep 22 03:53:35 BST 2002  Olly Betts <olly@survex.com>

	* templates/query: Updated xapian url to http://www.xapian.org/

Fri Sep 20 15:36:35 BST 2002  Olly Betts <olly@survex.com>

	* configure.in: Version 0.5.0.

Sun Sep 15 03:07:31 BST 2002  Richard Boulton <richard.boulton@omsee.com>

	* buildall: Update to latest version, to fix bug with VPATH version
	  checking for autoconf.

Thu Sep 12 15:11:16 BST 2002  Olly Betts <olly@survex.com>

	* htmlparse.cc: Add comment about string::replace() invalidating
	  iterators.

Thu Sep 12 13:38:05 BST 2002  Olly Betts <olly@survex.com>

	* omegascript.vim,omegascript.txt,query.cc: cosmetic tweaks.

Thu Sep  5 14:47:54 BST 2002  Richard Boulton <richard@tartarus.org>

	* configure.in: Don't use libtool.  I don't know why I ever thought
	  it was needed.

Thu Sep  5 14:11:51 BST 2002  Richard Boulton <richard@tartarus.org>

	* query.cc: Change $and to return true iff all its arguments are
	  not false, rather than if one or more of the arguments is false.
	* docs/omegascript.txt: Update documentation of $and{}

Fri Aug 23 13:27:02 BST 2002  James Aylett  <tartarus@users.sourceforge.net>

	* docs/quickstart.txt: encourage people to call their first
	  database 'default' since this will work straight off.

Wed Aug 21 17:52:36 BST 2002  Richard Boulton <richard@tartarus.org>

	* query.cc: Add $slice{} command, to slice a list at a set of
	  positions (given by a second list).
	  Also, bugfix: require $hitlist{} to take at least one parameter:
	  it currently segfaults if given none.
	* docs/omegascript.txt: Document $slice{}.
	* extra/omegascript.vim: Update syntax highlighting.

Wed Aug 21 18:03:43 BST 2002  James Aylett  <tartarus@users.sourceforge.net>

	* omindex.cc: tidy up output so it doesn't wrap so much

Wed Aug 21 18:01:38 BST 2002  James Aylett  <tartarus@users.sourceforge.net>

	* htmlparse.cc: fixed bug in entity reference handling

Wed Aug 21 13:21:12 BST 2002  James Aylett  <tartarus@users.sourceforge.net>

	* omindex.cc: Bugfix to metaterm generation when operating on an
	  absolute URL that is also at the root of its web server.

Wed Aug 21 10:48:06 BST 2002  Richard Boulton <richard@tartarus.org>

	* scriptindex.cc: If a field has multiple instances, keep all of
	  them (previously only kept the final occurrence).
	* docs/scriptindex.txt: Mention that multiple instances of fields
	  are permitted.

Tue Aug 20 18:02:45 BST 2002  James Aylett  <tartarus@users.sourceforge.net>

	* docs/quickstart.txt: correct for new(ish) omindex behaviour

Sat Aug 17 13:38:57 BST 2002  Richard Boulton <richard@tartarus.org>

	* extra/omegascript.vim: Quick attempt at a vim syntax highlighting
	  file for omegascript.  Recognises files only if they're in a
	  directory called "templates": perhaps we should adopt a suffix to
	  make recognition easier.
	  Read the file for installation instructions.

Thu Aug 15 11:21:20 BST 2002  Richard Boulton <richard@tartarus.org>

	* scriptindex.cc: Allow updating of databases by a command line
	  switch, and also turn off verbose output (can be turned back
	  on with a switch).
	* docs/scriptindex.txt: Document the "unique" tag.

Thu Aug 15 11:18:21 BST 2002  Richard Boulton <richard@tartarus.org>

	* buildall: Copy buildall from xapian-core - the old one breaks
	  for me (due to odd aclocal paths) but the new one is fine.
	  We should make a common module to hold build stuff to be shared
	  between modules, though.

Mon Aug 12 01:34:42 BST 2002  Richard Boulton <richard@tartarus.org>

	* scriptindex.cc: Bug fix - index without positional information
	  if "nopos" is specified, rather than the other way around.
	  Bug fix - don't completely eradicate newlines in multiline values,
	  until they have a chance to be converted to spaces.
	  Delete documents if no fields other than unique fields are
	  specifed.
	  Add some simple debugging, and write messages to a log file in
	  the database directory.

	* configure.in: Use libtool.

Fri Aug  9 13:57:32 BST 2002  Richard Boulton <richard@tartarus.org>

	* scriptindex.cc: Fix compile errors, by changing string
	  constructors to take begin and end iterators, instead of a begin
	  and a length.

Fri Jul 05 19:33:55 BST 2002  Olly Betts <olly@survex.com>

	* omega.spec.in: Fixed wrt /usr/lib/omega/bin/omega.

Fri Jul 05 19:20:05 BST 2002  Olly Betts <olly@survex.com>

	* Makefile.am, docs/quickstart.txt: Install omega as
	  ${prefix}/lib/omega/bin/omega.

Thu Jul 04 02:11:46 BST 2002  Olly Betts <olly@survex.com>

	* scriptindex.cc, docs/scriptindex.txt: new indexer - indexing
	  behaviour is controlled by a simple but powerful script.

	* Makefile.am: tidied up.

	* configfile.cc, docs/quickstart.txt: database and templates default to
	  being in /var/lib/omega rather than /home/omega.

	* docs/quickstart.txt: describe the new test mode (command line) rather
	  than the old one (stdin).

	* omega.cc, docs/cgiparams.txt: If xP isn't set, honour paging and
	  R-set.  So RAW_SEARCH now only disables snapping TOPDOC to a multiple
	  of HITSPERPAGE.

	* query.cc: "using namespace std;"

Fri Jun 14 00:07:20 BST 2002  Olly Betts <olly@survex.com>

	* $prettyterm{} no longer adds a trailing '.' if the term also exists
	  with an R prefix and stems to itself.

Fri Jun 14 00:02:16 BST 2002  Olly Betts <olly@survex.com>

	* MORELIKE can now take a termname - this allows MORELIKE to be used
	  with a unique id from an external database if it has been indexed
	  as a boolean term.

Thu Jun 13 00:01:11 BST 2002  Olly Betts <olly@survex.com>

	* omega.conf: removed trailing slashes from directory names.

	* query.cc: removed extra slash added to template_dir; improved
	  reporting of errors opening template file.

Wed Jun 12 23:51:11 BST 2002  Olly Betts <olly@survex.com>

	* Added an alternative test mode - you can now pass parameters as
	  command line arguments, which is more convenient for repeating
	  the same test query, and for automated testing, e.g.:

	    omega 'P=information retrieval' DB=papers

	  If the first parameter starts with a "-" and doesn't contain an
	  "=", omega now outputs the version string and stops (to gracefully
	  handle "omega --version" and "omega --help".

Wed Jun 12 23:39:20 BST 2002  Olly Betts <olly@survex.com>

	* omindex.cc: removed OLD_PREFIXES code - shout if you were using it.

Fri May 17 14:09:25 BST 2002  Olly Betts <olly@survex.com>

	* Pass the database to the query parser (not used there at present,
	  but will allow wildcarded searches, etc to be implemented).

Thu May 16 17:57:34 BST 2002  Olly Betts <olly@survex.com>

	* <algo.h> -> <algorithm>.

Thu May 16 15:41:14 BST 2002  Sam Liddicott <sam@ananova.com>

	* Removed extra package again!

	* Moved images to /var/www/icons/omega till we think of something
	  better.  Should be the most harmless solution that still works
	  without requireing too much brains on the part of the installer

Thu May 16 14:53:54 BST 2002  Sam Liddicott <sam@ananova.com>

	* Moved images to a seperate optional package to stop touching
	  user's web tree until we work out what to do.  sysadmin can
	  still install images if he wants and on a redhat box they will
	  end up in the right place. This will no doubt get revisted later,
	  that's fine by me.

Thu May 16 13:31:27 BST 2002  Sam Liddicott <sam@ananova.com>

	* Added loads more missing files like images and templates to the
	  package

	* Also fixed the templates to use the new images dir (if they used
	  images, which they actually don't)

Thu May 16 12:56:55 BST 2002  Sam Liddicott <sam@ananova.com>

	* Fixes to spec file to add various missing files

Wed May 15 12:59:37 BST 2002  Olly Betts <olly@survex.com>

	* omindex now understand acronyms (N.A.T.O. E.T ...).

	* $highlight{} now understands "&" (AT&T M&S ...) and acronyms.

Tue May 14 13:08:41 BST 2002  Olly Betts <olly@survex.com>

	* Index <word>&<word> as a single term (e.g. AT&T, M&S, A&P).

Tue May 14 12:37:49 BST 2002  Olly Betts <olly@survex.com>

	* omindex.cc: cleaned up a little.

Tue May 14 11:24:42 BST 2002  Olly Betts <olly@survex.com>

	* Fixed config.h inclusion; using std::*.

Tue May 14 11:18:37 BST 2002  Olly Betts <olly@survex.com>

	* Updated.

Tue May 14 11:16:03 BST 2002  Olly Betts <olly@survex.com>

	* Added SORT and SORTBANDS.

Mon May 13 12:52:29 BST 2002  Olly Betts <olly@survex.com>

	* Autoconf 2.50.

	* Commented out omindex-config (since it's unfinished) and XML support
	  (since only omindex-config uses it).

Thu May 02 16:06:02 BST 2002  Olly Betts <olly@survex.com>

	* Updated to reflect removal of OmData.

Wed May 01 11:26:59 BST 2002  Olly Betts <olly@survex.com>

	* Changed to use queryparser in libomqueryparser.

Tue Apr 23 15:10:42 BST 2002  Olly Betts <olly@survex.com>

	* Make buildall smart enough to generate aclocal.m4 properly and
	  remove acinclude.m4.  It now also extracts the package name from
	  configure.in so we can use the same buildall everywhere; fixed
	  problem with double use of AM_CXXFLAGS in Makefile.am.

Tue Apr 23 14:27:29 BST 2002  Olly Betts <olly@survex.com>

	* Updated for xapian-config and xapian.m4 changes.

Thu Apr 18 14:37:05 BST 2002  Olly Betts <olly@survex.com>

	* Updated buildall; minor tweaks to configure.in.

Wed Apr 17 12:31:18 BST 2002  Olly Betts <olly@survex.com>

	* Removed references to xapian-config uninst options.

Fri Apr 12 15:48:33 BST 2002  Olly Betts <olly@survex.com>

	* Remove parsequery.cc on "make maintainer-clean".

Fri Apr 12 16:19:19 BST 2002  Olly Betts <olly@survex.com>

	* Require automake 1.5.

Fri Apr 12 12:47:04 BST 2002  Olly Betts <olly@survex.com>

	* Tweaked what gets interpreted as a phrase.

Fri Apr 12 12:44:00 BST 2002  Olly Betts <olly@survex.com>

	* Fixed to use AM_CFLAGS and AM_CXXFLAGS.

Mon Apr 01 23:34:09 BST 2002 Olly Betts <olly@survex.com>

	* Fixed support for decimal numeric entities (e.g. "&#246;")

	* Added support for all iso-8859-1 named entities (e.g. "&ouml;")

Mon Apr 01 15:07:31 BST 2002 Olly Betts <olly@survex.com>

	* Applied patch from "orion orion" to fix problem in HTML parsing.

Mon Mar 25 13:11:14 GMT 2002  Olly Betts <olly@survex.com>

	* More tolerant treatment of random punctuation in query.

Mon Feb  4 14:57:36 GMT 2002  Sam Liddicott  <sam@ananova.com>

	* Added support for repeated fields in document data.
	  $field{fieldname} may now return multiple tab separated values if
	  more than one instance of a field exists in the document data

Tue Jan 15 16:29:39 GMT 2002  Sam Liddicott  <sam@ananova.com>

	* Fixed date_range_filter for the case where DATE1 and DATE2 don't
	  share the same MONTH and YEAR and M## terms for intermediate months
	  need calculating between the years.

Thu Jan 10 15:39:43 GMT 2002  Sam Liddicott  <sam@ananova.com>

	* Added $htmlstrip{} to strip out html tags

Thu Jan 10 14:34:35 GMT 2002  James Aylett  <tartarus@users.sourceforge.net>

	* toptermsjs snippet now included inside the HEAD, so it's
	  actually legal HTML. Snippet now sets the required 'type'
	  attribute as well. (It keeps the technically illegal
	  'language' attribute because I have a sneaking suspicion it
	  won't work otherwise.)

Thu Jan 10 14:30:19 GMT 2002  James Aylett  <tartarus@users.sourceforge.net>

	* $opt with two arguments now acts as a lookup for a $setmap
	  map. This was previously documented in a misleading fashion.
	  The new system is backwards compatible with the old.

Wed Jan 9  Sam Liddicott  <sam@ananova.com>

	* Added RAW_SEARCH as cgi param which when set stops change-search
	  detection being performed and processes rset, topdoc and page-change
	  parameters ( [ ] < > 1 2 etc etc ) anyway

	* Added MIN_HITS cgi param to request many more hits than can
	  fit on the page so we can be confident that the next few
	  consecutive pages will really be needed

	* Added xml template which when combined with RAW_SEARCH=1
	  can be very useful when searching is done from another
	  script

Fri Dec 21 17:56:02 GMT 2001  Olly Betts <olly@survex.com>

	* Namespace fixes to allow use of find and find_if on Redhat's
	  "GCC 2.96".

Fri Dec 21 17:53:59 GMT 2001  Olly Betts <olly@survex.com>

	* Added quick'n'dirty interface to allow experimentation with
	  OmBiasFunctor.

Thu Dec 20 14:46:33 GMT 2001  Olly Betts <olly@survex.com>

	* Document xDB, xDAYSMINUS, xDATE1, xDATE2, xB.

Thu Dec 20 12:55:29 GMT 2001  Olly Betts <olly@survex.com>

	* Use double quotes on parameters to <BODY>.

Mon Dec 17 15:01:43 GMT 2001  Olly Betts <olly@survex.com>

	* Get rid of whitespace between hundreds and tens image in page
	  links.

Fri Dec 14 17:26:48 GMT 2001  Olly Betts <olly@survex.com>

	* Force first page of hits if DB, DEFAULTOP, B, DAYSMINUS, DATE1,
	  or DATE2 changes; also clear relevance judgements if DB changes.

Fri Dec 14 16:21:07 GMT 2001  Olly Betts <olly@survex.com>

	* Removed restriction on minimum page size (was 10) - for a shopping
	  type application with images next to each hit, 5 or fewer per page
	  might be reasonable; even one result per page makes sense for some
	  applications.

Fri Dec 14 15:37:20 GMT 2001  Olly Betts <olly@survex.com>

	* Added $error to make nicer error reporting possible.

Fri Dec 14 14:49:18 GMT 2001  Olly Betts <olly@survex.com>

	* Give more helpful messages for query syntax errors in cases where
	  we can without elaborate YACC hackery.

Thu Dec 13 15:10:24 GMT 2001  Olly Betts <olly@survex.com>

	* For image page buttons, display pages 10-999 by using 2 or 3 images.

Thu Dec 13 15:02:16 GMT 2001  Olly Betts <olly@survex.com>

	* New operators: $div{}, $mod{}, $mul{}, $sub{}, $ge{}, $gt{}, $le{},
	  $lt{}.

Wed Dec 12 16:37:47 GMT 2001  Olly Betts <olly@survex.com>

	* Updated omegascript documentation.

Wed Dec 12 15:43:19 GMT 2001  Olly Betts <olly@survex.com>

	* Fixed TOPDOC clipping.

Wed Dec 12 15:36:20 GMT 2001  Olly Betts <olly@survex.com>

	* templates/query: Fixed typo which caused "..." to appear after
	  page buttons when it wasn't appropriate.

Wed Dec 12 15:11:23 GMT 2001  Olly Betts <olly@survex.com>

	* omega: Added stopword list (still hardcoded at present though).

Wed Dec 12 12:46:57 GMT 2001  Olly Betts <olly@survex.com>

	* omindex: index unstemmed terms with prefix 'R' (mnemonic: Raw).

	* omega: $topterms will now return terms with prefix 'R'.

	* parsequery.yy: fixed handling of DEFAULT_OP; "+first second" and
	  "-first second" now work; stopwording queries working (currently
	  stopword list is hardwired to just "the") - stopwords are ignored
	  when used as normal terms, but not in phrases, or with + and -.

	* templates/query: make use of $prettyterm{}.

Wed Dec 12 11:11:30 GMT 2001  Olly Betts <olly@survex.com>

	* $highlight{} now uses find_if not find_first_of (faster).

	* Fixed detection of new/old/extended query when a term occurs
	  in the query more than once.

	* Added $prettyterm{TERM} to convert a probabilistic term for
	  display to the user.

	* $map would allow more than two arguments, but ignore them.  Fixed
	  to take exactly two.

Fri Dec 07 15:59:21 GMT 2001  Olly Betts <olly@survex.com>

	* Added macros to OmegaScript.

	* template/query: updated to use macros.

	* Removed specialcase to allow no-argument commands to accept an empty
	  argument list (e.g. "$thispage{}" rather than "$thispage").  The only
	  reason this was useful was to allow "$thispage{}s" which can just as
	  well be written using a comment to force the parser do what you want,
	  e.g. "$thispage${}s".

Thu Dec 06 18:59:34 GMT 2001  Olly Betts <olly@survex.com>

	* If a stemmer is set, and all_stem isn't, only stemmer terms starting
	  with a lowercase letter.

Thu Dec 06 18:49:40 GMT 2001  Olly Betts <olly@survex.com>

	* parsequery.yy: changed to use find_if() (faster than find_first_of()).

Thu Dec 06 17:46:37 GMT 2001  Olly Betts <olly@survex.com>

	* Base page links on estimated number of matches, not minimum.

Wed Dec 05 17:07:33 GMT 2001  Olly Betts <olly@survex.com>

	* omindex: minor speed tweaks.

Wed Dec 05 16:52:21 GMT 2001  Olly Betts <olly@survex.com>

	* omindex: further HTML parser speed-ups.

Wed Dec 05 16:31:33 GMT 2001  Olly Betts <olly@survex.com>

	* omindex: sped up HTML parsing.

Wed Dec 05 14:52:53 GMT 2001  Olly Betts <olly@survex.com>

	* omindex: parsing terms from text is now twice as fast.

Thu Nov 29 16:53:45 GMT 2001  Olly Betts <olly@survex.com>

	* NEAR phrases (e.g. "a NEAR b NEAR c") now work; removed "{a b c}"
	  syntax for NEAR phrases.

Thu Nov 29 15:25:54 GMT 2001  Olly Betts <olly@survex.com>

	* $highlight{} now allows you to specify the tags to use for the
	  highlighting.

Thu Nov 29 15:24:53 GMT 2001  Olly Betts <olly@survex.com>

	* topdoc is unsigned so subtracting and then checking if it's < 0
	  doesn't work...

Wed Nov 28 15:45:39 GMT 2001  Olly Betts <olly@survex.com>

	* Fixed clipping of hit page in case when there are a multiple of
	  HITSPERPAGE matches.

Wed Nov 28 14:03:48 GMT 2001  Olly Betts <olly@survex.com>

	* Added $hostname{URL}; $version output now says "Xapian - omega
	  <version>".

Wed Nov 28 13:04:46 GMT 2001  Olly Betts <olly@survex.com>

	* docs/cgiparams.txt: Minor corrections and updates.

Wed Nov 28 13:03:40 GMT 2001  Olly Betts <olly@survex.com>

	* If we're asked for a page of hits beyond the end of the matches, clip
	  to the last page of matches rather than the first.

Wed Nov 28 13:02:31 GMT 2001  Olly Betts <olly@survex.com>

	* For an EXTENDED_QUERY, force the first page of hits.

Wed Nov 28 12:56:56 2001  James Aylett  <tartarus@users.sourceforge.net>

	* Lower case terms when constructing the query (otherwise why
	  do we store them in the database that way? :-)

Wed Nov 28 12:36:49 GMT 2001  Olly Betts <olly@survex.com>

	* Fettled default query template.

Wed Nov 28 12:33:52 GMT 2001  Olly Betts <olly@survex.com>

	* Request one more match than the last we want to display so we can
	  tell if the next page of hits is empty or not - otherwise we risk
	  offering a "next page" link when there are no more hits.

Mon Nov 26 16:28:00 2001  James Aylett  <tartarus@users.sourceforge.net>

	* --no-recurse / -l option added; useful if your sites are
	  nested in their disc storage (particularly things like
	  http://example.com/ being a distinct site, with
	  http://example.com/product being within it)

	* --mime-type now really works (it was --mime-map in the code)

	* documentation updated further

Mon Nov 26 14:39:00 2001  James Aylett  <tartarus@users.sourceforge.net>

	* options parsing fixed so minimised/unrecognised long options
	  doesn't segfault

Mon Nov 26 14:00:13 2001  James Aylett  <tartarus@users.sourceforge.net>

	* omindex can now index part of a site (previously 'subsite')
	  by having an index base within the site's disc storage

Mon Nov 26 13:57:10 2001  James Aylett <tartarus@users.sourceforge.net>

	* Documentation updated for recent changes

Thu Nov 22 13:24:45 GMT 2001  Olly Betts <olly@survex.com>

	* Use $nice{} in query template, but don't use $freqs.  Use numbers as
	  page image button tooltips on Netscape 4.

Thu Nov 22 13:02:17 GMT 2001  Olly Betts <olly@survex.com>

	* Herded escaped CGI parameter mangling code back into cgiparam.cc;
	  added special handling for  numeric image button names.

Thu Nov 22 12:55:00 GMT 2001  Olly Betts <olly@survex.com>

	* Fixed $nice to put the comma (or dot) in the right place.

Tue Nov 20 17:30:19 GMT 2001  Olly Betts <olly@survex.com>

	* $lastpage now returns 0 when there are no matches (previously
	  gave a very large answer).

Tue Nov 20 12:30:47 GMT 2001  Olly Betts <olly@survex.com>

	* $terms now only returns terms which were in the parsed query
	  (boolean filter terms are excluded).

Tue Nov 20 12:07:54 GMT 2001  Olly Betts <olly@survex.com>

	* Fixed bug in date range filtering (got it wrong when start and end
	  date were in the same month).

	* DAYSMINUS now counts back from DATE1 (if specified) rather than
	  always counting back from the present.

Mon Nov 19 17:13:24 GMT 2001  Olly Betts <olly@survex.com>

	* Added date-range filtering (not fully tested yet).

Mon Nov 19 15:21:31 GMT 2001  Olly Betts <olly@survex.com>

	* Fixed (c) message displayed by -v (BrightStation "PLC" not "Inc.",
	  first (c) 1999).

Fri Nov 16 11:49:20 GMT 2001  Olly Betts <olly@survex.com>

	* New OmegaScript commands: $allterms{<docid>}, $freq{<term>},
	  $nice{<number>}, $set_relevant{<docid>}.

	* $map{} now returns a list (shouldn't affect most users - if
	  the extra tabs are a problem, change `$map{...}' to
	  `$list{$map{...},}' ).

	* Template `query' now preserves value of THRESHOLD.

	* Template `godmode' fixed to actually work.

Wed Nov 14 15:04:13 GMT 2001  Olly Betts <olly@survex.com>

	* Fixed to compile with GCC3.0

Wed Nov 14 14:54:53 GMT 2001  Olly Betts <olly@survex.com>

	* Updated for changes to OmQuery

Tue Nov 06 13:10:15 GMT 2001  Olly Betts <olly@survex.com>

	* Updated .cvsignore.

Tue Nov 06 13:02:04 GMT 2001  Olly Betts <olly@survex.com>

	* Fixed lookup of CGI parameter THRESHOLD.

Tue Nov  6 12:38:37 GMT 2001  Richard Boulton <richard@tartarus.org>

	* Moved configure.ac to configure.in: depending on autoconf 2.13 is
	  not needed yet.

Tue Nov 06 12:23:55 GMT 2001  Olly Betts <olly@survex.com>

	* Added support for percentage threshold cutoff (CGI var THRESHOLD);
	  Code for calculating better percentages has been pushed into Xapian
	  so removed it from here.

Mon Nov  5 12:42:26 GMT 2001  Richard Boulton <richard@tartarus.org>

	* Omega moved to new home, from om-examples/omega.
	  Standalone build system added.


<|MERGE_RESOLUTION|>--- conflicted
+++ resolved
@@ -1,28 +1,3 @@
-<<<<<<< HEAD
-Wed Jul 09 10:44:37 GMT 2008  Olly Betts <olly@survex.com>
-
-	* configure.ac: The workaround to avoid probe code for F77, GCJ, and
-	  RC being added to configure is no longer required now that we're
-	  using libtool 2.2 so remove it.
-
-Wed Jul 09 10:13:18 GMT 2008  Olly Betts <olly@survex.com>
-
-	* Makefile.am,configure.ac: Use AC_CONFIG_MACRO_DIR and
-	  ACLOCAL_AMFLAGS as libtoolize 2.2.4 recommends.
-
-Fri Jul 04 08:29:47 GMT 2008  Olly Betts <olly@survex.com>
-
-	* NEWS: Synchronise with 1.0 branch.
-
-Fri Jul 04 08:15:03 GMT 2008  Olly Betts <olly@survex.com>
-
-	* utf8convert.cc,utf8converttest.cc: UTF-16 with no BOM is meant to be
-	  assumed to be big-endian.  GNU libiconv doesn't handle some examples
-	  as expected, so disable them when using iconv() for now.
-
-Fri Jul 04 06:39:20 GMT 2008  Olly Betts <olly@survex.com>
-
-=======
 Mon Jul 14 13:46:00 GMT 2008  Olly Betts <olly@survex.com>
 
 	* NEWS: Update for 1.0.7.
@@ -44,17 +19,11 @@
 Fri Jul 04 08:20:11 GMT 2008  Olly Betts <olly@survex.com>
 
 	* Backport changes from trunk:
->>>>>>> 3951e04a
 	* omindex.cc: Handle UCS-2 and UTF-16 text files with a byte-order
 	  mark (BOM).  Ignore any UTF-8 "byte-order" mark.
 	* utf8convert.cc: Handle UCS-2/UTF-16 and explicit BE and LE forms in
 	  the non-iconv code.
 	* Makefile.am,utf8converttest.cc: Add unit tests of convert_to_utf8().
-<<<<<<< HEAD
-
-Fri Jun 27 04:43:18 GMT 2008  Olly Betts <olly@survex.com>
-
-=======
 	* utf8convert.cc,utf8converttest.cc: UTF-16 with no BOM is meant to be
 	  assumed to be big-endian.  GNU libiconv doesn't handle some examples
 	  as expected, so disable them when using iconv() for now.
@@ -62,82 +31,10 @@
 Fri Jun 27 07:12:29 GMT 2008  Olly Betts <olly@survex.com>
 
 	* Backport change from trunk:
->>>>>>> 3951e04a
 	* query.cc: Overhaul the $highlight colour combinations since some
 	  were rather unreadable.  Reported by Joey Hess in Debian bug
 	  #484456.
 
-<<<<<<< HEAD
-Sun Jun 01 15:12:02 GMT 2008  Olly Betts <olly@survex.com>
-
-	* configure.ac: Update version to 1.0.7 to match 1.0 branch.
-
-Sun May 25 14:56:41 GMT 2008  Olly Betts <olly@survex.com>
-
-	* NEWS: Synchronise with 1.0 branch, and update from ChangeLog.
-
-Sat May 17 11:42:26 GMT 2008  Olly Betts <olly@survex.com>
-
-	* docs/omegascript.rst,docs/scriptindex.rst: Tweak mark-up so
-	  generated HTML gets a non-empty title.
-
-Sat May 10 11:14:20 GMT 2008  Olly Betts <olly@survex.com>
-
-	* Makefile.am: omega_CPPFLAGS overrides AM_CPPFLAGS, so we need to
-	  explicitly include AM_CPPFLAGS in omega_CPPFLAGS to get
-	  CONFIGFILE_SYSTEM defined when building omega.
-
-Fri May 09 19:27:21 GMT 2008  Olly Betts <olly@survex.com>
-
-	* Makefile.am: Fix handling of any -I options needed for PCRE.
-
-Sun May 04 19:12:08 GMT 2008  Olly Betts <olly@survex.com>
-
-	* omindex.cc: Fix comment error regarding catdvi options.
-
-Sat May 03 14:02:02 GMT 2008  Olly Betts <olly@survex.com>
-
-	* xapian-omega.spec.in: Remove "www." from xapian.org and
-	  oligarchy.co.uk URLs.
-
-Sat May 03 13:55:35 GMT 2008  Olly Betts <olly@survex.com>
-
-	* cgiparam.cc,htdig2omega,mbox2omega,omindex-config.cc: Update FSF
-	  address.
-
-Sat May 03 13:54:25 GMT 2008  Olly Betts <olly@survex.com>
-
-	* gnu_getopt.h: Remove old copy of file which is no longer used - we
-	  now share a copy with xapian-core via common/.
-
-Sat May 03 10:42:27 GMT 2008  Olly Betts <olly@survex.com>
-
-	* configure.ac: Fix header checks to pre-include <sys/types.h> which
-	  Mac OS X needs for some other headers to work.
-
-Sat May 03 10:41:18 GMT 2008  Olly Betts <olly@survex.com>
-
-	* configure.ac: Improve code which prevents probing for f77, etc.
-
-Fri May 02 17:52:44 GMT 2008  Olly Betts <olly@survex.com>
-
-	* configure.ac: Fix to fail if --with-iconv is specified and libiconv
-	  isn't, and we aren't using fink on Mac OS X.
-
-Fri May 02 15:55:24 GMT 2008  Richard Boulton <richard@lemurconsulting.com>
-
-	* configure.ac: If iconv isn't found, set with_iconv to "no", to
-	  prevent USE_ICONV being set.  Was previously only doing this if
-	  fink on OS X was found.
-
-Fri May 02 14:14:07 GMT 2008  Richard Boulton <richard@lemurconsulting.com>
-
-	* query.cc: Cast size to unsigned before division to avoid a
-	  warning about signed overflow.
-
-Fri May 02 14:08:39 GMT 2008  Richard Boulton <richard@lemurconsulting.com>
-
-=======
 Sun Jun 01 15:08:20 GMT 2008  Olly Betts <olly@survex.com>
 
 	* configure.ac: Update version to 1.0.7.
@@ -209,79 +106,11 @@
 Wed May 21 23:45:00 GMT 2008  Olly Betts <olly@survex.com>
 
 	* Backport change from trunk:
->>>>>>> 3951e04a
 	* configure.ac: Synchronise code for working out warning flags used
 	  for builds with that used for xapian-core.  Copes with different
 	  formats of version number output by "gcc --version" which should
 	  help to improve output.
 
-<<<<<<< HEAD
-Tue Apr 15 23:44:10 GMT 2008  Richard Boulton <richard@lemurconsulting.com>
-
-	* query.cc: Catch only the specific error which indicates a need to
-	  repeat a get_termfreq() call on the database instead of the mset.
-
-Sun Apr 13 11:19:49 GMT 2008  Richard Boulton <richard@lemurconsulting.com>
-
-	* freemem.h: Specify units of get_free_physical_memory().
-
-Sun Apr 06 09:05:58 GMT 2008  Olly Betts <olly@survex.com>
-
-	* freemem.cc: Fix latent compilation error on FreeBSD, pointed out by
-	  Richard Boulton.
-
-Mon Mar 31 02:00:48 GMT 2008  Olly Betts <olly@survex.com>
-
-	* configure.ac: Update version to 1.0.6 to match latest release.
-
-Wed Mar 12 07:04:56 GMT 2008  Olly Betts <olly@survex.com>
-
-	* scriptindex.cc: Make deprecated "index=nopos" an error.
-
-Mon Mar 10 03:37:30 GMT 2008  Olly Betts <olly@survex.com>
-
-	* Makefile.am,diritor.cc,diritor.h,omindex.cc: Check for readdir()
-	  failing.
-
-Thu Mar 06 23:43:11 GMT 2008  Olly Betts <olly@survex.com>
-
-	* common/: Update to latest revisions.
-	* Makefile.am,diritor.h: Use safedirent.h not dirent.h and build
-	  msvc_dirent.cc as part of omindex.
-
-Wed Mar 05 23:16:23 GMT 2008  Olly Betts <olly@survex.com>
-
-	* NEWS: Update to HEAD with un-backported changes kept separate.
-
-Wed Mar 05 19:05:12 GMT 2008  Olly Betts <olly@survex.com>
-
-	* NEWS: Update to 1.0 branch point.
-
-Sat Feb 02 22:46:40 GMT 2008  Olly Betts <olly@survex.com>
-
-	* query.cc: Add (C) notice for Thomas Viehmann.
-
-Sat Feb 02 22:46:14 GMT 2008  Olly Betts <olly@survex.com>
-
-	* omindex.cc: Back out random change committed by accident.
-
-Sat Feb 02 21:23:07 GMT 2008  Olly Betts <olly@survex.com>
-
-	* omindex.cc,query.cc: New OmegaScript commands $addfilter, $lower,
-	  $upper.
-	* docs/omegascript.rst: Document.  Improve formatting.
-
-Fri Feb 01 01:45:26 GMT 2008  Olly Betts <olly@survex.com>
-
-	* INSTALL: PCRE required.
-	* docs/omegascript.rst: $transform{} now enabled.  Fixes bug#231.
-
-Fri Feb 01 01:35:58 GMT 2008  Olly Betts <olly@survex.com>
-
-	* Makefile.am,configure.ac,query.cc: Add PCRE as a requirement and
-	  add $transform{} command (which has been in the code for ages but
-	  disabled).
-=======
 Wed May 21 23:40:24 GMT 2008  Olly Betts <olly@survex.com>
 
 	* Backport change from trunk:
@@ -333,7 +162,6 @@
 	  $upper.
 	* docs/omegascript.rst: Document.  Improve formatting.
 	* query.cc: Add (C) notice for Thomas Viehmann.
->>>>>>> 3951e04a
 
 Sat Jan 19 02:01:02 GMT 2008  Olly Betts <olly@survex.com>
 
