#!/bin/sh
# bootstrap a xapian source tree obtained from SVN to produce a tree like
# you'd get from unpacking the results of "make dist"
#
# Copyright (C) 2002,2003,2004,2005,2006,2007,2008,2009 Olly Betts
#
# This program is free software; you can redistribute it and/or
# modify it under the terms of the GNU General Public License as
# published by the Free Software Foundation; either version 2 of the
# License, or (at your option) any later version.
#
# This program is distributed in the hope that it will be useful,
# but WITHOUT ANY WARRANTY; without even the implied warranty of
# MERCHANTABILITY or FITNESS FOR A PARTICULAR PURPOSE.  See the
# GNU General Public License for more details.
#
# You should have received a copy of the GNU General Public License
# along with this program; if not, write to the Free Software
# Foundation, Inc., 51 Franklin St, Fifth Floor, Boston, MA  02110-1301
# USA

if [ "$1" = "--help" ] ; then
  echo "$0 [--without-autotools|--clean]"
  exit 0
fi

trap 'echo "Bootstrap failed"' EXIT
set -e

<<<<<<< HEAD
# The variables which specify the autotools to use.
autotools="AUTORECONF AUTOCONF AUTOHEADER AUTOM4TE AUTOMAKE ACLOCAL LIBTOOLIZE"
=======
# The variables which specify the autotools to use.  And doxygen.
autotools="AUTORECONF AUTOCONF AUTOHEADER AUTOM4TE AUTOMAKE ACLOCAL LIBTOOLIZE DOXYGEN"
>>>>>>> bd46b50e

# Tool for downloading a file from a URL (currently wget or curl).
FETCH_URL_TOOL=

check_sha1sum() {
  checksum=$1
  tarball=$2
  if ${SHA1SUM-sha1sum} --version > /dev/null 2>&1 ; then
    echo "$checksum  $tarball"|${SHA1SUM-sha1sum} -c
  else
    test "$checksum" = `openssl sha1 < "$tarball"`|| \
      ( echo "$tarball: computed SHA1 checksum did NOT match" ; exit 1 )
  fi
}

lazy_build() {
  package=$1
  basename=$package-$2
  ext=$3
  checksum=$4
  tarball=$basename.$ext
  case $basename in
    *[a-z]) basename=`echo "$basename"|sed 's/[a-z]$//'` ;;
  esac

  # Create the stamp file in INST so that rerunning bootstrap after
  # "rm -rf INST" recovers nicely.
  stamp=../INST/$package.stamp

<<<<<<< HEAD
  # Temporary measure to "upgrade" from having the stamp file in BUILD.  Doing
  # this isn't vital but saves having to rebuild needlessly and cleans up the
  # old stamp file too.
  # FIXME: remove once everyone has had a chance to re-bootstrap.
  test ! -f "$package.stamp" || mv "$package.stamp" "$stamp"

=======
>>>>>>> bd46b50e
  # Download the tarball if required.
  if [ ! -f "$tarball" ] ; then
    if [ -z "$FETCH_URL_TOOL" ] ; then
      if ${WGET-wget} --version > /dev/null 2>&1 ; then
	FETCH_URL_TOOL=${WGET-wget}
      elif ${CURL-curl} --version > /dev/null 2>&1 || [ "$?" = 2 ] ; then
	# curl --version exists with code 2.
	FETCH_URL_TOOL="${CURL-curl} -O"
      else
	echo "Neither wget nor curl found - set WGET or CURL to the full path," >&2
	echo "or download $url to directory `pwd` by hand and rerun this script." >&2
	exit 1
      fi
    fi
<<<<<<< HEAD
    $FETCH_URL_TOOL "ftp://ftp.gnu.org/gnu/$package/$tarball"
=======
    case $package in
    doxygen)
      $FETCH_URL_TOOL "ftp://ftp.stack.nl/pub/users/dimitri/$tarball" ;;
    *)
      $FETCH_URL_TOOL "ftp://ftp.gnu.org/gnu/$package/$tarball" ;;
    esac
>>>>>>> bd46b50e
  fi

  if [ -f "$stamp" ] ; then
    find_stdout=`find "$stamp" -newer "$tarball" -print`
  else
    find_stdout=
  fi

  if [ -z "$find_stdout" ] ; then
    # Verify the tarball's checksum before building it.
    check_sha1sum "$checksum" "$tarball"

    for f in "$package"-* ; do
      [ "$f" = "$tarball" ] || rm -rf "$f"
    done

    case $ext in
    tar.bz2)
      bzip2 -dc "$tarball"| tar xf - ;;
    *)
      gzip -dc "$tarball"| tar xf - ;;
    esac

    cd "$basename"
<<<<<<< HEAD
    ./configure --prefix="$instdir"
=======
    if test -n "$AUTOCONF" ; then
      ./configure --prefix "$instdir" AUTOCONF="$AUTOCONF"
    else
      ./configure --prefix "$instdir"
    fi
>>>>>>> bd46b50e
    make
    make install
    cd ..
    rm -rf "$basename"

    touch "$stamp"
  fi
}

curdir=`pwd`

# cd to srcdir if we aren't already there.
srcdir=`echo "$0"|sed 's!/*[^/]*$!!'`
case $srcdir in
  ""|.)
    srcdir=. ;;
  *)
    cd "$srcdir" ;;
esac

if [ "$1" = "--without-autotools" ] ; then
  shift
else
  if [ "$1" = "--clean" ] ; then
    shift
    rm -rf INST
<<<<<<< HEAD
    # FIXME: remove once everyone has had a chance to re-bootstrap.
    rm -f INST BUILD/*.stamp
=======
>>>>>>> bd46b50e
  fi

  [ -d INST ] || mkdir INST
  instdir=`pwd`/INST

  [ -d BUILD ] || mkdir BUILD
  cd BUILD

  # The last field is the SHA1 checksum of the tarball.
<<<<<<< HEAD
  lazy_build autoconf 2.63 tar.bz2 f15e14aa34acf871b47f659ef99a2e6707db4a18
  lazy_build automake 1.10.2 tar.bz2 fad55795a57b82d107808ae1bf51f72eba45c921
=======
  lazy_build doxygen 1.5.9 src.tar.gz 6211b850bdaa2198e35546e4299a27774c957ece
  lazy_build autoconf 2.64 tar.bz2 dfbcdbd7dd74a52130dda324e9d94ee0b8551466
  AUTOCONF=$instdir/bin/autoconf \
  lazy_build automake 1.11 tar.bz2 1ae8c15d91b8eb8728c35cf0901a02782830e9de
>>>>>>> bd46b50e
  lazy_build libtool 2.2.6a tar.gz 7b547877b1b78b547343e4678a531aece8949904

  for v in $autotools ; do
     tool=`echo "$v"|tr A-Z a-z`
     eval "$v=\"\$instdir\"/bin/$tool;export $v"
  done

  cd ..
fi

case `${LIBTOOLIZE-libtoolize} --version` in
"")
  echo "${LIBTOOLIZE-libtoolize} not found"
  exit 1 ;;
"libtoolize (GNU libtool) 1.4.*")
  echo "${LIBTOOLIZE-libtoolize} is from libtool 1.4 which is too old - libtool 2.2 is required."
  echo "If you have both installed, set LIBTOOLIZE to point to the correct version."
  exit 1 ;;
"libtoolize (GNU libtool) 1.5.*")
  echo "${LIBTOOLIZE-libtoolize} is from libtool 1.5 which is too old - libtool 2.2 is required."
  echo "If you have both installed, set LIBTOOLIZE to point to the correct version."
  exit 1 ;;
esac

ACLOCAL="${ACLOCAL-aclocal} -I `pwd`/xapian-core/m4-macros"

intree_swig=no
# We no longer snapshot xapian-applications/queryserver since it hasn't seen a
# check-in for ages.
modules=
for module in xapian-core xapian-applications/omega swig xapian-bindings ; do
  d=$module
  if [ -f "$d/configure.ac" -o -f "$d/configure.in" ] ; then
    echo "Bootstrapping \`$module'"
    [ -f "$d/preautoreconf" ] && "$d/preautoreconf"

    # If we have a custom INSTALL file, preserve it since autoreconf insists on
    # replacing INSTALL with "generic installation instructions" when --force
    # is used.  Be careful to replace it if autoreconf fails.
    if [ -f "$d/INSTALL" ] ; then
      if grep 'generic installation instructions' "$d/INSTALL" >/dev/null 2>&1 ; then
	:
      else
	mv -f "$d/INSTALL" "$d/INSTALL.preserved-by-bootstrap"
      fi
    fi

    autoreconf_rc=
    if [ swig = "$module" ] ; then
      # SWIG provides its own bootstrapping script.
      curdir=`pwd`
      cd "$d"
      ./autogen.sh || autoreconf_rc=$?
      cd "$curdir"
      # Use the uninstalled wrapper for the in-tree copy of SWIG.
      intree_swig=yes
    else
      # Use --install as debian's autoconf wrapper uses 2.5X if it sees it
      # (but it doesn't check for -i).
      #
      # Use --force so that we update files if autoconf, automake, or libtool
      # has been upgraded.
      ${AUTORECONF-autoreconf} --install --force "$d" || autoreconf_rc=$?
    fi
    if [ -f "$d/INSTALL.preserved-by-bootstrap" ] ; then
      mv -f "$d/INSTALL.preserved-by-bootstrap" "$d/INSTALL"
    fi
    if [ -n "$autoreconf_rc" ] ; then
      exit $autoreconf_rc
    fi
    modules="$modules $module"
  fi
done

# Search::Xapian doesn't use autotools.
if [ -f "$srcdir/search-xapian/Makefile.PL" ] ; then
  cd "$srcdir/search-xapian"
  perl generate-perl-exceptions
  cd "$curdir"
  modules="$modules search-xapian"
fi

# Generate the top-level configure script.
rm -f configure.tmp
cat <<'TOP_OF_CONFIGURE' > configure.tmp
#!/bin/sh
# configure each submodule in a xapian source tree
# Generated by Xapian top-level bootstrap script.
#
# Copyright (C) 2003,2004,2007,2008 Olly Betts
#
# This program is free software; you can redistribute it and/or
# modify it under the terms of the GNU General Public License as
# published by the Free Software Foundation; either version 2 of the
# License, or (at your option) any later version.
#
# This program is distributed in the hope that it will be useful,
# but WITHOUT ANY WARRANTY; without even the implied warranty of
# MERCHANTABILITY or FITNESS FOR A PARTICULAR PURPOSE.  See the
# GNU General Public License for more details.
#
# You should have received a copy of the GNU General Public License
# along with this program; if not, write to the Free Software
# Foundation, Inc., 51 Franklin St, Fifth Floor, Boston, MA  02110-1301
# USA

trap 'echo "configure failed"' EXIT
set -e

# Produced escaped version of command suitable for pasting back into sh
cmd=$0
for a ; do
 case $a in
  *[^-A-Za-z0-9_+=:@/.,]*)
   esc_a=`echo "$a"|sed 's!\([^-A-Za-z0-9_+=:@/.,]\)!\\\\\\1!g'`
   cmd="$cmd $esc_a" ;;
  *)
   cmd="$cmd $a" ;;
 esac
done

here=`pwd`
TOP_OF_CONFIGURE

# Produce an absolute path to srcdir.
srcdir_abs=`pwd`
# This section is unquoted so we can substitute variables.
cat <<MIDDLE_OF_CONFIGURE >> configure.tmp
srcdir="$srcdir_abs"
modules="$modules"
MIDDLE_OF_CONFIGURE

vars=
if [ yes = "$intree_swig" ] ; then
  # We want the path to SWIG to point into srcdir, which isn't known until
  # configure-time, so we need to expand $here in configure.  We can't just set
  # SWIG here and let the case below handle it as that would escape the value
  # such that $here didn't get expanded at all.
  echo ': ${SWIG="$here/swig/preinst-swig"}' >> configure.tmp
  echo "export SWIG" >> configure.tmp
  vars=' SWIG=$here/swig/preinst-swig'
  # Kill any existing setting of SWIG so that we don't try to handle it again
  # below.
  SWIG=
fi
for tool in SWIG $autotools ; do
  eval "val=\$$tool"
  if [ -n "$val" ] ; then
    echo ': ${'"$tool=\"$val\""'}' >> configure.tmp
    echo "export $tool" >> configure.tmp
    vars="$vars $tool='"`echo "$val"|sed 's/\(['"\\'"']\)/\\\1/g'`"'"
  fi
done
if [ -n "$vars" ] ; then
  # $vars will always have a leading space.
  echo "set$vars "'"$@"' >> configure.tmp
fi

cat <<'END_OF_CONFIGURE' >> configure.tmp
dirs=
XAPIAN_CONFIG=$here/xapian-core/xapian-config
for d in $modules ; do
  if [ "$here" = "$srcdir" ] ; then
    configure=./configure
    configure_from_here=$d/configure
  else
    configure=$srcdir/$d/configure
    configure_from_here=$configure
  fi
  if [ -f "$configure_from_here" ] ; then
    if [ -d "$d" ] ; then : ; else
      case $d in
      xapian-applications/*) [ -d xapian-applications ] || mkdir xapian-applications ;;
      esac
      mkdir "$d"
    fi
    echo "Configuring \`$d'"
    # Use a shared config.cache for speed and to save a bit of diskspace, but
    # don't share it with SWIG just in case it manages to probe and cache
    # different answers (e.g. because it uses a C compiler).
    case $d in
    swig)
      cd "$d" && "$configure" ${1+"$@"}
      ;;
    xapian-core)
      cd "$d" && "$configure" --enable-maintainer-mode --cache-file="$here/config.cache" ${1+"$@"}
      ;;
    *)
      cd "$d" && "$configure" --enable-maintainer-mode --cache-file="$here/config.cache" XAPIAN_CONFIG="$XAPIAN_CONFIG" ${1+"$@"}
      ;;
    esac
    cd "$here"
    dirs="$dirs $d"
  elif [ search-xapian = "$d" ] ; then
    if [ "$here" = "$srcdir" ] ; then
      makefilepl=Makefile.PL
    else
      [ -d "$d" ] || mkdir "$d"
      makefilepl=$srcdir/$d/Makefile.PL
    fi
    cd "$d"
    if [ -f "$makefilepl" ] ; then
      echo "Configuring \`$d'"
      # Extract any CXX=... argument from those passed to us.
      unset cxxarg
      for arg
      do
	case $arg in
	  CXX=*) cxxarg=$arg ;;
	esac
      done
      perl "$makefilepl" XAPIAN_CONFIG="$XAPIAN_CONFIG" ${cxxarg+"$cxxarg"}
      dirs="$dirs $d"
    fi
    cd "$here"
  fi
done

rm -f Makefile.tmp
cat <<EOF > Makefile.tmp
# Makefile generated by:
# $cmd
EOF
targets='all install uninstall install-strip clean distclean mostlyclean maintainer-clean dist check distcheck'
for target in $targets ; do
  echo
  echo "$target:"
  for d in $dirs ; do
    case $d,$target in
    swig,install*|swig,uninstall|swig,dist|swig,check|swig,distcheck|swig,all)
      # Need to ensure swig is built before "make dist", "make check", etc.
<<<<<<< HEAD
      echo "	cd $d && \$(MAKE)" >> Makefile.tmp ;;
    swig,mostlyclean|search-xapian,mostlyclean)
      echo "	cd $d && \$(MAKE) clean" >> Makefile.tmp ;;
    search-xapian,install-strip)
      echo "	cd $d && \$(MAKE) install" >> Makefile.tmp ;;
    search-xapian,maintainer-clean)
      echo "	cd $d && \$(MAKE) realclean" >> Makefile.tmp ;;
    search-xapian,dist)
      echo "	cd $d && \$(MAKE) dist GZIP=-f" >> Makefile.tmp ;;
    search-xapian,distcheck)
      echo "	cd $d && \$(MAKE) disttest && \$(MAKE) dist GZIP=-f" >> Makefile.tmp ;;
    xapian-bindings,distcheck)
      # FIXME: distcheck doesn't currently work for xapian-bindings because
      # xapian-core isn't installed.
      echo "	cd $d && \$(MAKE) check && \$(MAKE) dist" >> Makefile.tmp ;;
    *)
      echo "	cd $d && \$(MAKE) $target" >> Makefile.tmp ;;
    esac
  done
  case $target in
    distclean) echo "	rm -f Makefile config.cache" >> Makefile.tmp ;;
    maintainer-clean) echo "	rm -f Makefile configure config.cache" >> Makefile.tmp ;;
=======
      echo "	cd $d && \$(MAKE)" ;;
    swig,mostlyclean|search-xapian,mostlyclean)
      echo "	cd $d && \$(MAKE) clean" ;;
    search-xapian,install-strip)
      echo "	cd $d && \$(MAKE) install" ;;
    search-xapian,maintainer-clean)
      echo "	cd $d && \$(MAKE) realclean" ;;
    search-xapian,dist)
      echo "	cd $d && \$(MAKE) dist GZIP=-f" ;;
    search-xapian,distcheck)
      echo "	cd $d && \$(MAKE) disttest && \$(MAKE) dist GZIP=-f" ;;
    xapian-bindings,distcheck)
      # FIXME: distcheck doesn't currently work for xapian-bindings because
      # xapian-core isn't installed.
      echo "	cd $d && \$(MAKE) check && \$(MAKE) dist" ;;
    *)
      echo "	cd $d && \$(MAKE) $target" ;;
    esac
  done
  case $target in
    distclean) echo "	rm -f Makefile config.cache" ;;
    maintainer-clean) echo "	rm -f Makefile configure config.cache" ;;
>>>>>>> bd46b50e
  esac
done >> Makefile.tmp
cat <<EOF >> Makefile.tmp

recheck:
	$cmd

.PHONY: $targets recheck
EOF
mv -f Makefile.tmp Makefile
trap - EXIT
echo "Configured successfully - now run \"${MAKE-make}\""
END_OF_CONFIGURE

chmod +x configure.tmp
mv -f configure.tmp configure

trap - EXIT
echo "Bootstrapped successfully - now run \"$srcdir/configure\" and \"${MAKE-make}\""<|MERGE_RESOLUTION|>--- conflicted
+++ resolved
@@ -27,13 +27,8 @@
 trap 'echo "Bootstrap failed"' EXIT
 set -e
 
-<<<<<<< HEAD
-# The variables which specify the autotools to use.
-autotools="AUTORECONF AUTOCONF AUTOHEADER AUTOM4TE AUTOMAKE ACLOCAL LIBTOOLIZE"
-=======
 # The variables which specify the autotools to use.  And doxygen.
 autotools="AUTORECONF AUTOCONF AUTOHEADER AUTOM4TE AUTOMAKE ACLOCAL LIBTOOLIZE DOXYGEN"
->>>>>>> bd46b50e
 
 # Tool for downloading a file from a URL (currently wget or curl).
 FETCH_URL_TOOL=
@@ -63,15 +58,6 @@
   # "rm -rf INST" recovers nicely.
   stamp=../INST/$package.stamp
 
-<<<<<<< HEAD
-  # Temporary measure to "upgrade" from having the stamp file in BUILD.  Doing
-  # this isn't vital but saves having to rebuild needlessly and cleans up the
-  # old stamp file too.
-  # FIXME: remove once everyone has had a chance to re-bootstrap.
-  test ! -f "$package.stamp" || mv "$package.stamp" "$stamp"
-
-=======
->>>>>>> bd46b50e
   # Download the tarball if required.
   if [ ! -f "$tarball" ] ; then
     if [ -z "$FETCH_URL_TOOL" ] ; then
@@ -86,16 +72,12 @@
 	exit 1
       fi
     fi
-<<<<<<< HEAD
-    $FETCH_URL_TOOL "ftp://ftp.gnu.org/gnu/$package/$tarball"
-=======
     case $package in
     doxygen)
       $FETCH_URL_TOOL "ftp://ftp.stack.nl/pub/users/dimitri/$tarball" ;;
     *)
       $FETCH_URL_TOOL "ftp://ftp.gnu.org/gnu/$package/$tarball" ;;
     esac
->>>>>>> bd46b50e
   fi
 
   if [ -f "$stamp" ] ; then
@@ -120,15 +102,11 @@
     esac
 
     cd "$basename"
-<<<<<<< HEAD
-    ./configure --prefix="$instdir"
-=======
     if test -n "$AUTOCONF" ; then
       ./configure --prefix "$instdir" AUTOCONF="$AUTOCONF"
     else
       ./configure --prefix "$instdir"
     fi
->>>>>>> bd46b50e
     make
     make install
     cd ..
@@ -155,11 +133,6 @@
   if [ "$1" = "--clean" ] ; then
     shift
     rm -rf INST
-<<<<<<< HEAD
-    # FIXME: remove once everyone has had a chance to re-bootstrap.
-    rm -f INST BUILD/*.stamp
-=======
->>>>>>> bd46b50e
   fi
 
   [ -d INST ] || mkdir INST
@@ -169,15 +142,10 @@
   cd BUILD
 
   # The last field is the SHA1 checksum of the tarball.
-<<<<<<< HEAD
-  lazy_build autoconf 2.63 tar.bz2 f15e14aa34acf871b47f659ef99a2e6707db4a18
-  lazy_build automake 1.10.2 tar.bz2 fad55795a57b82d107808ae1bf51f72eba45c921
-=======
   lazy_build doxygen 1.5.9 src.tar.gz 6211b850bdaa2198e35546e4299a27774c957ece
   lazy_build autoconf 2.64 tar.bz2 dfbcdbd7dd74a52130dda324e9d94ee0b8551466
   AUTOCONF=$instdir/bin/autoconf \
   lazy_build automake 1.11 tar.bz2 1ae8c15d91b8eb8728c35cf0901a02782830e9de
->>>>>>> bd46b50e
   lazy_build libtool 2.2.6a tar.gz 7b547877b1b78b547343e4678a531aece8949904
 
   for v in $autotools ; do
@@ -409,30 +377,6 @@
     case $d,$target in
     swig,install*|swig,uninstall|swig,dist|swig,check|swig,distcheck|swig,all)
       # Need to ensure swig is built before "make dist", "make check", etc.
-<<<<<<< HEAD
-      echo "	cd $d && \$(MAKE)" >> Makefile.tmp ;;
-    swig,mostlyclean|search-xapian,mostlyclean)
-      echo "	cd $d && \$(MAKE) clean" >> Makefile.tmp ;;
-    search-xapian,install-strip)
-      echo "	cd $d && \$(MAKE) install" >> Makefile.tmp ;;
-    search-xapian,maintainer-clean)
-      echo "	cd $d && \$(MAKE) realclean" >> Makefile.tmp ;;
-    search-xapian,dist)
-      echo "	cd $d && \$(MAKE) dist GZIP=-f" >> Makefile.tmp ;;
-    search-xapian,distcheck)
-      echo "	cd $d && \$(MAKE) disttest && \$(MAKE) dist GZIP=-f" >> Makefile.tmp ;;
-    xapian-bindings,distcheck)
-      # FIXME: distcheck doesn't currently work for xapian-bindings because
-      # xapian-core isn't installed.
-      echo "	cd $d && \$(MAKE) check && \$(MAKE) dist" >> Makefile.tmp ;;
-    *)
-      echo "	cd $d && \$(MAKE) $target" >> Makefile.tmp ;;
-    esac
-  done
-  case $target in
-    distclean) echo "	rm -f Makefile config.cache" >> Makefile.tmp ;;
-    maintainer-clean) echo "	rm -f Makefile configure config.cache" >> Makefile.tmp ;;
-=======
       echo "	cd $d && \$(MAKE)" ;;
     swig,mostlyclean|search-xapian,mostlyclean)
       echo "	cd $d && \$(MAKE) clean" ;;
@@ -455,7 +399,6 @@
   case $target in
     distclean) echo "	rm -f Makefile config.cache" ;;
     maintainer-clean) echo "	rm -f Makefile configure config.cache" ;;
->>>>>>> bd46b50e
   esac
 done >> Makefile.tmp
 cat <<EOF >> Makefile.tmp
